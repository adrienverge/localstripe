# -*- coding: utf-8 -*-
# Copyright 2017 Adrien Vergé
#
# This program is free software: you can redistribute it and/or modify
# it under the terms of the GNU General Public License as published by
# the Free Software Foundation, either version 3 of the License, or
# (at your option) any later version.
#
# This program is distributed in the hope that it will be useful,
# but WITHOUT ANY WARRANTY; without even the implied warranty of
# MERCHANTABILITY or FITNESS FOR A PARTICULAR PURPOSE.  See the
# GNU General Public License for more details.
#
# You should have received a copy of the GNU General Public License
# along with this program.  If not, see <http://www.gnu.org/licenses/>.

import asyncio
import logging
from datetime import datetime, timedelta
import hashlib
import json
import pickle
import random
import re
import string
import time

import redis
from redis.sentinel import Sentinel

from dateutil.relativedelta import relativedelta

from .errors import UserError
from .webhooks import schedule_webhook


# Save built-in keyword `type`, because some classes override it by using
# `type` as a method argument:
_type = type

redis_password = 'QuadPay2020'

sentinel = Sentinel([('redis.mocks', 26379)], sentinel_kwargs={'password': redis_password})
sentinel.discover_master('mymaster')
sentinel.discover_slaves('mymaster')
redis_master = sentinel.master_for('mymaster', password=redis_password)
redis_slave = sentinel.slave_for('mymaster', password=redis_password)


def fetch_all(matching):
    matching_keys = redis_slave.scan_iter(match=matching)
    return [pickle.loads(value) for value in redis_slave.mget(matching_keys)]


def random_id(n):
    return ''.join(random.choice(string.ascii_letters + string.digits)
                   for i in range(n))


def fingerprint(s: str):
    return hashlib.sha1(s.encode('utf-8')).hexdigest()[:16]


def try_convert_to_bool(arg):
    if type(arg) is str:
        if arg.lower() == 'false':
            return False
        elif arg.lower() == 'true':
            return True
    return arg


def try_convert_to_int(arg):
    if type(arg) == int:
        return arg
    elif type(arg) in (str, float):
        try:
            return int(arg)
        except ValueError:
            pass
    return arg


def try_convert_to_float(arg):
    if type(arg) == float:
        return arg
    elif type(arg) in (str, int):
        try:
            return float(arg)
        except ValueError:
            pass
    return arg


extra_apis = []


class StripeObject(object):
    object = None

    def __init__(self, id=None):
        if not isinstance(self, List):
            if id is None:
                assert hasattr(self, '_id_prefix')
                self.id = getattr(self, '_id_prefix') + random_id(14)
            else:
                self.id = id

            self.created = int(time.time())

            self.livemode = False

            key = self.object + ':' + self.id
            if redis_master.exists(key) > 0:
                raise UserError(409, 'Conflict')
            redis_master.set(key, pickle.dumps(self))

    def _store_key(self):
        return self.object + ':' + self.id

    @classmethod
    def _get_class_for_id(cls, id):
        for child in cls.__subclasses__():
            if hasattr(child, '_id_prefix'):
                if id.startswith(child._id_prefix):
                    return child

    @classmethod
    def _api_create(cls, **data):
        return cls(**data)

    @classmethod
    def _api_retrieve(cls, id):
<<<<<<< HEAD
        obj = pickle.loads(redis_slave.get(cls.object + ':' + id))
=======
        obj = store.get(cls.object + ':' + id)
>>>>>>> 0fcae1a6

        if obj is None:
            raise UserError(404, 'Not Found')

        return obj

    @classmethod
    def _api_update(cls, id, **data):
        obj = cls._api_retrieve(id)
        obj._update(**data)
        return obj

    @classmethod
    def _api_delete(cls, id):
        key = cls.object + ':' + id
        if redis_master.exists(key) == 0:
            raise UserError(404, 'Not Found')
        redis_master.delete(key)
        return {"deleted": True, "id": id}

    @classmethod
    def _api_list_all(cls, url, limit=None, starting_after=None, **kwargs):
        if kwargs:
            raise UserError(400, 'Unexpected ' + ', '.join(kwargs.keys()))
<<<<<<< HEAD
        li = List(url, limit=limit)
        li._list = fetch_all(cls.object + ':*')
=======

        li = List(url, limit=limit, starting_after=starting_after)
        li._list = [value for key, value in store.items()
                    if key.startswith(cls.object + ':')]
>>>>>>> 0fcae1a6
        return li

    def _update(self, **data):
        # Do not modify object during checks -> do two loops
        for key, value in data.items():
            if key.startswith('_') or not hasattr(self, key):
                raise UserError(400, 'Bad request')
        # Treat metadata differently: do not delete absent fields
        metadata = data.pop('metadata', None)
        if metadata:
            if type(metadata) is not dict:
                raise UserError(400, 'Bad request')
            self.metadata = self.metadata or {}
            for key, value in metadata.items():
                self.metadata[key] = value
        for key, value in data.items():
            setattr(self, key, value)

    def _export(self, expand=None):
        try:
            if expand is None:
                expand = []
            assert type(expand) is list
            assert all([type(e) is str for e in expand])
        except AssertionError:
            raise UserError(400, 'Bad request')

        if any(len(path.split('.')) > 4 for path in expand):
            raise UserError(
                400, 'You cannot expand more than 4 levels of a property')

        obj = {}

        # Take basic properties
        for key, value in vars(self).items():
            if not key.startswith('_'):
                if isinstance(value, StripeObject):
                    obj[key] = value._export()
                elif (isinstance(value, list) and len(value) and
                        isinstance(value[0], StripeObject)):
                    obj[key] = [item._export() for item in value]
                elif isinstance(value, dict):
                    obj[key] = value.copy()
                else:
                    obj[key] = value

        # And add dynamic properties
        for prop in dir(self):
            if not prop.startswith('_') and prop not in obj:
                value = getattr(self, prop)
                if isinstance(value, StripeObject):
                    obj[prop] = value._export()
                else:
                    obj[prop] = value

        def do_expand(path, obj):
            if type(obj) is list:
                for i in obj:
                    do_expand(path, i)
            else:
                k, path = path.split('.', 1) if '.' in path else (path, None)
                if type(obj[k]) is str:
                    id = obj[k]
                    cls = StripeObject._get_class_for_id(id)
                    if cls is None:
                        obj[k] = id
                    else:
                        obj[k] = cls._api_retrieve(id)._export()
                if path is not None:
                    do_expand(path, obj[k])
        try:
            for path in expand:
                do_expand(path, obj)
        except KeyError as e:
            raise UserError(400, 'Bad expand %s' % e)

        return obj


class Balance(object):
    object = 'balance'

    def __init__(self):
        self.livemode = False
        self.available = {
            'amount': 2000,
            'currency': 'eur',
            'source_types': {
                'card': 2000
            }
        }
        self.pending = {
            'amount': 0,
            'currency': 'eur',
            'source_types': {
                'card': 0
            }
        }

        store[self.object] = self

        schedule_webhook(Event('balance.available', self))

    @classmethod
    def _api_retrieve(self):
        obj = store.get(self.object)
        if obj is None:
            return self()
        return obj

    def _export(self, expand=None):
        obj = {}

        for key, value in vars(self).items():
            if not key.startswith('_'):
                if isinstance(value, dict):
                    obj[key] = value.copy()
                else:
                    obj[key] = value

        return obj


extra_apis.append(('GET', '/v1/balance', Balance._api_retrieve))


class BalanceTransaction(StripeObject):
    object = 'balance_transaction'
    _id_prefix = 'txn_'

    def __init__(self, amount=None, currency=None, description=None,
                 exchange_rate=None, reporting_category=None, source=None,
                 type=None, **kwargs):
        if kwargs:
            raise UserError(400, 'Unexpected ' + ', '.join(kwargs.keys()))

        amount = try_convert_to_int(amount)
        exchange_rate = try_convert_to_float(exchange_rate)
        try:
            assert _type(amount) is int
            assert _type(currency) is str and currency
            assert description is None or _type(description) is str
            assert exchange_rate is None or _type(exchange_rate) is float
            assert reporting_category in ('charge', 'refund')
            assert _type(source) is str
            assert type in ('charge', 'refund')
        except AssertionError:
            raise UserError(400, 'Bad request')

        if source.startswith('ch_'):
            Charge._api_retrieve(source)  # to return 404 if not existent
        elif source.startswith('re_'):
            Refund._api_retrieve(source)  # to return 404 if not existent
        else:
            raise UserError(400, 'Bad request')

        # All exceptions must be raised before this point
        super().__init__()

        self.amount = amount
        self.available_on = self.created
        self.currency = currency
        self.description = description
        self.exchange_rate = exchange_rate
        self.fee = 0
        self.fee_details = []
        self.reporting_category = reporting_category
        self.source = source
        self.status = 'available'
        self.type = type

    @property
    def net(self):
        return self.amount - self.fee

    @classmethod
    def _api_create(cls, **data):
        raise UserError(405, 'Method Not Allowed')

    @classmethod
    def _api_update(cls, id, **data):
        raise UserError(405, 'Method Not Allowed')

    @classmethod
    def _api_delete(cls, id):
        raise UserError(405, 'Method Not Allowed')

    @classmethod
    def _api_list_all(cls, url, limit=None, starting_after=None, **kwargs):
        if kwargs:
            raise UserError(400, 'Unexpected ' + ', '.join(kwargs.keys()))

        li = super()._api_list_all(url, limit, starting_after)
        li._list.sort(key=lambda b: b.created, reverse=True)
        return li


extra_apis.extend((
    ('GET', '/v1/balance/history/{id}', BalanceTransaction._api_retrieve),
    ('GET', '/v1/balance/history', BalanceTransaction._api_list_all)))


class Card(StripeObject):
    object = 'card'
    _id_prefix = 'card_'

    def __init__(self, source=None, **kwargs):
        if kwargs:
            raise UserError(400, 'Unexpected ' + ', '.join(kwargs.keys()))

        try:
            assert type(source) is dict
            assert source.get('object') == 'card'
            number = source.get('number')
            exp_month = try_convert_to_int(source.get('exp_month'))
            exp_year = try_convert_to_int(source.get('exp_year'))
            cvc = source.get('cvc')
            address_city = source.get('address_city')
            address_country = source.get('address_country')
            address_line1 = source.get('address_line1')
            address_line2 = source.get('address_line2')
            address_state = source.get('address_state')
            address_zip = source.get('address_zip')
            name = source.get('name')
            assert type(number) is str and len(number) == 16
            assert type(exp_month) is int
            assert exp_month >= 1 and exp_month <= 12
            assert type(exp_year) is int
            if exp_year > 0 and exp_year < 100:
                exp_year += 2000
            assert exp_year >= 2017 and exp_year <= 2100
            assert type(cvc) is str and len(cvc) == 3
        except AssertionError:
            raise UserError(400, 'Bad request')

        # All exceptions must be raised before this point.
        super().__init__()

        self._card_number = number

        self.type = 'card'
        self.metadata = {}
        self.address_city = address_city
        self.address_country = address_country
        self.address_line1 = address_line1
        self.address_line1_check = None
        self.address_line2 = address_line2
        self.address_state = address_state
        self.address_zip = address_zip
        self.address_zip_check = None
        self.brand = 'Visa'
        self.country = 'US'
        self.cvc_check = 'pass'
        self.dynamic_last4 = None
        self.exp_month = exp_month
        self.exp_year = exp_year
        self.fingerprint = fingerprint(self._card_number)
        self.funding = 'credit'
        self.name = name
        self.tokenization_method = None

        self.customer = None

        redis_master.set(self._store_key(), pickle.dumps(self))

    @property
    def last4(self):
        return self._card_number[-4:]

    def _requires_authentication(self):
        return PaymentMethod._requires_authentication(self)

    def _attaching_is_declined(self):
        return PaymentMethod._attaching_is_declined(self)

    def _charging_is_declined(self):
        return PaymentMethod._charging_is_declined(self)


class Charge(StripeObject):
    object = 'charge'
    _id_prefix = 'ch_'

    def __init__(self, amount=None, currency=None, description=None,
                 metadata=None, customer=None, source=None, capture=True,
<<<<<<< HEAD
                 destination=None, statement_descriptor_suffix=None,
                 transfer_group=None,
=======
                 statement_descriptor=None,
>>>>>>> 0fcae1a6
                 **kwargs):
        if kwargs:
            logger = logging.getLogger('localstripe.resources.Charge')
            logger.warning('Unexpected ' + ', '.join(kwargs.keys()))
            raise UserError(400, 'Unexpected ' + ', '.join(kwargs.keys()))

        amount = try_convert_to_int(amount)
        capture = try_convert_to_bool(capture)
        try:
            assert type(amount) is int and amount >= 0
            assert type(currency) is str and currency
            if description is not None:
                assert type(description) is str
            if customer is not None:
                assert type(customer) is str and customer.startswith('cus_')
            if source is not None:
                assert type(source) is str
                assert (source.startswith('pm_') or source.startswith('src_')
                        or source.startswith('card_'))
            assert type(capture) is bool
            if statement_descriptor is not None:
                assert type(statement_descriptor) is str
                assert len(statement_descriptor) <= 22
                assert re.search('[a-zA-Z]', statement_descriptor)
        except AssertionError:
            raise UserError(400, 'Bad request')

        if source is None:
            customer_obj = Customer._api_retrieve(customer)
            source = customer_obj._get_default_payment_method_or_source()
            if source is None:
                raise UserError(404, 'This customer has no payment method')
        else:
            source = PaymentMethod._api_retrieve(source)

        if customer is None:
            customer = getattr(source, 'customer', None)

        # All exceptions must be raised before this point.
        super().__init__()

        self._authorized = not source._charging_is_declined()

        self.amount = amount
        self.currency = currency
        self.customer = customer
        self.description = description
        self.invoice = None
        self.metadata = metadata or {}
        self.status = 'succeeded'
        self.receipt_email = None
        self.receipt_number = None
        self.payment_method = source.id
        self.statement_descriptor = statement_descriptor
        self.failure_code = None
        self.failure_message = None
        self.captured = capture
        self.balance_transaction = None

        redis_master.set(self._store_key(), pickle.dumps(self))

    def _trigger_payment(self, on_success=None, on_failure_now=None,
                         on_failure_later=None):
        pm = PaymentMethod._api_retrieve(self.payment_method)
        async_payment = pm.type == 'sepa_debit'

        if async_payment:
            if not self._authorized:
                async def callback():
                    await asyncio.sleep(0.5)
                    self.status = 'failed'
                    if on_failure_later:
                        on_failure_later()
            else:
                async def callback():
                    await asyncio.sleep(0.5)
                    txn = BalanceTransaction(amount=self.amount,
                                             currency=self.currency,
                                             description=self.description,
                                             exchange_rate=1.0,
                                             reporting_category='charge',
                                             source=self.id, type='charge')
                    self.balance_transaction = txn.id
                    self.status = 'succeeded'
                    if on_success:
                        on_success()
            asyncio.ensure_future(callback())

        else:
            if not self._authorized:
                self.status = 'failed'
                self.failure_code = 'card_declined'
                self.failure_message = 'Your card was declined.'
                if on_failure_now:
                    on_failure_now()
            else:
                txn = BalanceTransaction(amount=self.amount,
                                         currency=self.currency,
                                         description=self.description,
                                         exchange_rate=1.0,
                                         reporting_category='charge',
                                         source=self.id, type='charge')
                self.balance_transaction = txn.id
                self.status = 'succeeded'
                if on_success:
                    on_success()

    @classmethod
    def _api_create(cls, **data):
        obj = super()._api_create(**data)

        # for successful pre-auth, return unpaid charge
        if not obj.captured and obj._authorized:
            return obj

        def on_failure():
            raise UserError(402, 'Your card was declined.',
                            {'code': 'card_declined', 'charge': obj.id})

        obj._trigger_payment(
            on_failure_now=on_failure,
            on_failure_later=on_failure
        )

        return obj

    @classmethod
    def _api_capture(cls, id, amount=None, destination=None, statement_descriptor_suffix=None, **kwargs):
        if kwargs:
            logger = logging.getLogger('localstripe.resources.Charge')
            logger.warning('Unexpected ' + ', '.join(kwargs.keys()))
            raise UserError(400, 'Unexpected ' + ', '.join(kwargs.keys()))

        try:
            assert type(id) is str and id.startswith('ch_')
        except AssertionError:
            raise UserError(400, 'Bad request')

        obj = cls._api_retrieve(id)

        if amount is None:
            amount = obj.amount

        amount = try_convert_to_int(amount)
        try:
            assert type(amount) is int and 0 <= amount <= obj.amount
            assert obj.captured is False
        except AssertionError:
            raise UserError(400, 'Bad request')

        def on_success():
            obj.captured = True
            if amount < obj.amount:
                refunded = obj.amount - amount
                Refund(obj.id, refunded)

        obj._trigger_payment(on_success)
        return obj

    @property
    def paid(self):
        return self.status == 'succeeded'

    @property
    def refunds(self):
        return Refund._api_list_all('/v1/charges/' + self.id + '/refunds',
                                    charge=self.id)

    @property
    def amount_refunded(self):
        return sum(refund.amount for refund in self.refunds._list)

    @property
    def refunded(self):
        return self.amount <= self.amount_refunded

    @classmethod
    def _api_list_all(cls, url, customer=None, created=None, limit=10,
                      starting_after=None):
        try:
            if customer is not None:
                assert type(customer) is str and customer.startswith('cus_')
            if created is not None:
                assert type(created) in (dict, str)
                if type(created) is dict:
                    assert len(created.keys()) == 1 and \
                        list(created.keys())[0] in ('gt', 'gte', 'lt', 'lte')
                    date = try_convert_to_int(list(created.values())[0])
                elif type(created) is str:
                    date = try_convert_to_int(created)
                assert type(date) is int and date > 1500000000
        except AssertionError:
            raise UserError(400, 'Bad request')

        if customer:
            Customer._api_retrieve(customer)  # to return 404 if not existant

        if created:
            if type(created) is str or not created.get('gt'):
                raise UserError(500, 'Not implemented')

        li = super(Charge, cls)._api_list_all(url, limit=limit,
                                              starting_after=starting_after)
        if customer:
            li._list = [c for c in li._list if c.customer == customer]
        if created and created.get('gt'):
            li._list = [c for c in li._list
                        if c.created > try_convert_to_int(created['gt'])]
        return li


extra_apis.append((
    ('POST', '/v1/charges/{id}/capture', Charge._api_capture)))


class Coupon(StripeObject):
    object = 'coupon'

    def __init__(self, id=None, duration=None, amount_off=None,
                 percent_off=None, currency=None, metadata=None,
                 duration_in_months=None, **kwargs):
        if kwargs:
            raise UserError(400, 'Unexpected ' + ', '.join(kwargs.keys()))

        amount_off = try_convert_to_int(amount_off)
        percent_off = try_convert_to_float(percent_off)
        duration_in_months = try_convert_to_int(duration_in_months)
        try:
            assert type(id) is str and id
            assert (amount_off is None) != (percent_off is None)
            if amount_off is not None:
                assert type(amount_off) is int and amount_off >= 0
            if percent_off is not None:
                assert type(percent_off) is float
                assert percent_off >= 0 and percent_off <= 100
            assert duration in ('forever', 'once', 'repeating')
            if amount_off is not None:
                assert type(currency) is str and currency
            if duration == 'repeating':
                assert type(duration_in_months) is int
                assert duration_in_months > 0
        except AssertionError:
            raise UserError(400, 'Bad request')

        # All exceptions must be raised before this point.
        super().__init__(id)

        self.amount_off = amount_off
        self.percent_off = percent_off
        self.metadata = metadata or {}
        self.currency = currency
        self.duration = duration
        self.duration_in_months = duration_in_months
        self.max_redemptions = None
        self.redeem_by = None
        self.times_redeemed = 0
        self.valid = True

        redis_master.set(self._store_key(), pickle.dumps(self))


class Customer(StripeObject):
    object = 'customer'
    _id_prefix = 'cus_'

    def __init__(self, name=None, description=None, email=None,
                 phone=None, address=None,
                 invoice_settings=None, business_vat_id=None,
                 preferred_locales=None, tax_id_data=None,
                 metadata=None, payment_method=None, **kwargs):
        if kwargs:
            raise UserError(400, 'Unexpected ' + ', '.join(kwargs.keys()))

        try:
            if name is not None:
                assert type(name) is str
            if description is not None:
                assert type(description) is str
            if email is not None:
                assert type(email) is str
            if phone is not None:
                assert type(phone) is str
            if address is not None:
                assert type(address) is dict
                assert set(address.keys()).issubset({
                    'city', 'country', 'line1', 'line2', 'postal_code',
                    'state'})
                assert all(type(f) is str for f in address.values())
            if invoice_settings is None:
                invoice_settings = {}
            assert type(invoice_settings) is dict
            if 'default_payment_method' not in invoice_settings:
                invoice_settings['default_payment_method'] = None
            if invoice_settings['default_payment_method'] is not None:
                assert type(invoice_settings['default_payment_method']) is str
                assert (invoice_settings['default_payment_method']
                        .startswith('pm_'))
            if business_vat_id is not None:
                assert type(business_vat_id) is str
            if preferred_locales is not None:
                assert type(preferred_locales) is list
                assert all(type(lo) is str for lo in preferred_locales)
            if tax_id_data is None:
                tax_id_data = []
            assert type(tax_id_data) is list
            for data in tax_id_data:
                assert type(data) is dict
                assert set(data.keys()) == {'type', 'value'}
                assert data['type'] in ('eu_vat', 'nz_gst', 'au_abn')
                assert type(data['value']) is str and len(data['value']) > 10
            if payment_method is not None:
                assert type(payment_method) is str
        except AssertionError:
            raise UserError(400, 'Bad request')

        if payment_method is not None:
            PaymentMethod._api_retrieve(payment_method)  # to return 404 if not existant

        # All exceptions must be raised before this point.
        super().__init__()

        self.name = name
        self.description = description
        self.email = email
        self.phone = phone
        self.address = address
        self.invoice_settings = invoice_settings
        self.business_vat_id = business_vat_id
        self.preferred_locales = preferred_locales
        self.metadata = metadata or {}
        self.account_balance = 0
        self.delinquent = False
        self.discount = None
        self.shipping = None
        self.default_source = None

        if payment_method is not None:
            PaymentMethod._api_attach(payment_method, customer=self.id)

        self.sources = List('/v1/customers/' + self.id + '/sources')
        self.tax_ids = List('/v1/customers/' + self.id + '/tax_ids')
        self.tax_ids._list = [TaxId(customer=self.id, **data)
                              for data in tax_id_data]

        redis_master.set(self._store_key(), pickle.dumps(self))

        schedule_webhook(Event('customer.created', self))

    def _get_default_payment_method_or_source(self):
        if self.invoice_settings.get('default_payment_method'):
            return PaymentMethod._api_retrieve(
                self.invoice_settings['default_payment_method'])
        elif self.default_source:
            return [s for s in self.sources._list
                    if s.id == self.default_source][0]

    @property
    def currency(self):
        source = self._get_default_payment_method_or_source()
        if isinstance(source, Source):  # not Card
            return source.currency
        return 'eur'  # arbitrary default

    @property
    def subscriptions(self):
        return Subscription._api_list_all(
            '/v1/customers/' + self.id + '/subscriptions', customer=self.id)

    @classmethod
    def _api_list_all(cls, url, limit=None, email=None, **kwargs):
        if kwargs:
            raise UserError(400, 'Unexpected ' + ', '.join(kwargs.keys()))

        li = List(url, limit=limit)
        if email is None:
            li._list = fetch_all(cls.object + ':*')
        else:
            li._list = list(filter(lambda x: x.email == email, fetch_all(cls.object + ':*')))
        return li

    @classmethod
    def _api_create(cls, source=None, **data):
        obj = super()._api_create(**data)

        if source:
            cls._api_add_source(obj.id, source)

        return obj

    @classmethod
    def _api_update(cls, id, **data):
        if ('invoice_settings' in data and
                data['invoice_settings'].get('default_payment_method') == ''):
            data['invoice_settings']['default_payment_method'] = None

        obj = super()._api_update(id, **data)
        schedule_webhook(Event('customer.updated', obj))
        return obj

    @classmethod
    def _api_delete(cls, id):
        obj = super()._api_retrieve(id)
        schedule_webhook(Event('customer.deleted', obj))
        return super()._api_delete(id)

    @classmethod
    def _api_list_sources(cls, id, object=None, **kwargs):
        if kwargs:
            raise UserError(400, 'Unexpected ' + ', '.join(kwargs))

        return Customer._api_retrieve(id).sources



    @classmethod
    def _api_retrieve_source(cls, id, source_id, **kwargs):
        if kwargs:
            raise UserError(400, 'Unexpected ' + ', '.join(kwargs.keys()))

        # return 404 if does not exist
        Customer._api_retrieve(id)

        if type(source_id) is str and source_id.startswith('src_'):
            source_obj = Source._api_retrieve(source_id)
        elif type(source_id) is str and source_id.startswith('card_'):
            source_obj = Card._api_retrieve(source_id)
            if source_obj.customer != id:
                raise UserError(404, 'This customer does not own this card')
        else:
            raise UserError(400, 'Bad request')

        return source_obj

    @classmethod
    def _api_update_source(cls, id, source_id, **data):
        source_obj = cls._api_retrieve_source(id, source_id)
        print(f"Attaching {type(source_obj)} to customer {id}")
        return type(source_obj)._api_update(source_id, **data)

    @classmethod
    def _api_add_source(cls, id, source=None, **kwargs):
        if kwargs:
            raise UserError(400, 'Unexpected ' + ', '.join(kwargs.keys()))

        try:
            if type(source) is str:
                assert source[:4] in ('src_', 'tok_')
            else:
                assert type(source) is dict
        except AssertionError:
            raise UserError(400, 'Bad request')

        obj = cls._api_retrieve(id)

        if type(source) is str and source.startswith('src_'):
            source_obj = Source._api_retrieve(source)
        elif type(source) is str and source.startswith('tok_'):
            source_obj = Token._api_retrieve(source).card
        else:
            source_obj = Card(source=source)

        if source_obj._attaching_is_declined():
            raise UserError(402, 'Your card was declined.',
                            {'code': 'card_declined'})

        if isinstance(source_obj, Card):
            source_obj.customer = id

        obj.sources._list.append(source_obj)

        if obj.default_source is None:
            obj.default_source = source_obj.id

        schedule_webhook(Event('customer.source.created', source_obj))

        return source_obj

    @classmethod
    def _api_remove_source(cls, id, source_id, **kwargs):
        obj = cls._api_retrieve(id)
        source_obj = cls._api_retrieve_source(id, source_id)

        type(source_obj)._api_delete(source_id)
        obj.sources._list.remove(source_obj)

        if obj.default_source == source_obj.id:
            obj.default_source = None
            for source in obj.sources._list:
                obj.default_source = source.id
                break

        return obj

    @classmethod
    def _api_add_tax_id(cls, id, type=None, value=None, **kwargs):
        if kwargs:
            raise UserError(400, 'Unexpected ' + ', '.join(kwargs.keys()))

        try:
            assert type in ('eu_vat', 'nz_gst', 'au_abn')
            assert _type(value) is str and len(value) > 10
        except AssertionError:
            raise UserError(400, 'Bad request')

        obj = cls._api_retrieve(id)

        tax_id = TaxId(customer=id, type=type, value=value)
        obj.tax_ids._list.append(tax_id)

        return tax_id

    @classmethod
    def _api_list_tax_ids(cls, id, **kwargs):
        if kwargs:
            raise UserError(400, 'Unexpected ' + ', '.join(kwargs.keys()))

        obj = cls._api_retrieve(id)
        return obj.tax_ids

    @classmethod
    def _api_list_subscriptions(cls, id, **kwargs):
        if kwargs:
            raise UserError(400, 'Unexpected ' + ', '.join(kwargs.keys()))

        return cls._api_retrieve(id).subscriptions

    @classmethod
    def _api_add_subscription(cls, id, **data):
        return Subscription._api_create(customer=id, **data)

    @classmethod
    def _api_retrieve_subscription(cls, id, subscription_id, **kwargs):
        if kwargs:
            raise UserError(400, 'Unexpected ' + ', '.join(kwargs.keys()))

        obj = Subscription._api_retrieve(subscription_id)

        if obj.customer != id:
            raise UserError(404, 'Customer ' + id + ' does not have a '
                                 'subscription with ID ' + subscription_id)

        return obj

    @classmethod
    def _api_update_subscription(cls, id, subscription_id, **data):
        obj = Subscription._api_retrieve(subscription_id)

        if obj.customer != id:
            raise UserError(404, 'Customer ' + id + ' does not have a '
                                 'subscription with ID ' + subscription_id)

        return Subscription._api_update(subscription_id, **data)


extra_apis.extend((
    ('GET', '/v1/customers/{id}/sources', Customer._api_list_sources),
    ('POST', '/v1/customers/{id}/sources', Customer._api_add_source),
    # Retrieve single source by id:
    ('GET', '/v1/customers/{id}/sources/{source_id}',
     Customer._api_retrieve_source),
    # Update single source by id:
    ('POST', '/v1/customers/{id}/sources/{source_id}',
     Customer._api_update_source),
    # Delete single source by id:
    ('DELETE', '/v1/customers/{id}/sources/{source_id}',
     Customer._api_remove_source),
    ('GET', '/v1/customers/{id}/subscriptions',
     Customer._api_list_subscriptions),
    ('POST', '/v1/customers/{id}/subscriptions',
     Customer._api_add_subscription),
    ('GET', '/v1/customers/{id}/subscriptions/{subscription_id}',
     Customer._api_retrieve_subscription),
    ('POST', '/v1/customers/{id}/subscriptions/{subscription_id}',
     Customer._api_update_subscription),
    # This is the old API route:
    ('POST', '/v1/customers/{id}/cards', Customer._api_add_source),
    ('POST', '/v1/customers/{id}/tax_ids', Customer._api_add_tax_id),
    ('GET', '/v1/customers/{id}/tax_ids', Customer._api_list_tax_ids)))


class Event(StripeObject):
    object = 'event'
    _id_prefix = 'evt_'

    def __init__(self, type, data):
        # All exceptions must be raised before this point.
        super().__init__()

        self.type = type
        self.data = {'object': data._export()}
        self.api_version = '2017-08-15'

        redis_master.set(self._store_key(), pickle.dumps(self))

    @classmethod
    def _api_create(cls, **data):
        raise UserError(405, 'Method Not Allowed')

    @classmethod
    def _api_update(cls, id, **data):
        raise UserError(405, 'Method Not Allowed')

    @classmethod
    def _api_delete(cls, id):
        raise UserError(405, 'Method Not Allowed')


class Invoice(StripeObject):
    object = 'invoice'
    _id_prefix = 'in_'

    def __init__(self, customer=None, subscription=None, metadata=None,
                 items=[], date=None, description=None,
                 simulation=False, upcoming=False,
                 tax_percent=None,  # deprecated
                 default_tax_rates=None,
                 **kwargs):
        if kwargs:
            raise UserError(400, 'Unexpected ' + ', '.join(kwargs.keys()))

        tax_percent = try_convert_to_float(tax_percent)
        date = try_convert_to_int(date)
        try:
            assert type(customer) is str and customer.startswith('cus_')
            if subscription is not None:
                assert type(subscription) is str
                assert subscription.startswith('sub_')
            if date is not None:
                assert type(date) is int and date > 1500000000
            else:
                date = int(time.time())
            if description is not None:
                assert type(description) is str
            if tax_percent is not None:
                assert default_tax_rates is None
                assert type(tax_percent) is float
                assert tax_percent >= 0 and tax_percent <= 100
            if default_tax_rates is not None:
                assert tax_percent is None
                assert type(default_tax_rates) is list
                assert all(type(txr) is str and txr.startswith('txr_')
                           for txr in default_tax_rates)
        except AssertionError:
            raise UserError(400, 'Bad request')

        Customer._api_retrieve(customer)  # to return 404 if not existant

        if subscription is not None:
            subscription_obj = Subscription._api_retrieve(subscription)

        if default_tax_rates is not None:
            default_tax_rates = [TaxRate._api_retrieve(tr)
                                 for tr in default_tax_rates]

        # All exceptions must be raised before this point.
        super().__init__()

        self.customer = customer
        self.subscription = subscription
        self.tax_percent = tax_percent
        self.default_tax_rates = default_tax_rates
        self.date = date
        self.metadata = metadata or {}
        self.payment_intent = None
        self.application_fee = None
        self.attempt_count = 1
        self.attempted = True
        self.billing_reason = None
        self.description = description
        self.discount = None
        self.ending_balance = 0
        self.receipt_number = None
        self.starting_balance = 0
        self.statement_descriptor = None
        self.webhooks_delivered_at = self.date
        self.status_transitions = {
            'finalized_at': None,
            'paid_at': None,
            'voided_at': None,
        }

        self.period_start = None
        self.period_end = None
        if subscription is not None:
            self.period_start = subscription_obj.current_period_start
            self.period_end = subscription_obj.current_period_end

        self.lines = List('/v1/invoices/' + self.id + '/lines')
        for item in items:
            item.invoice = self.id
            self.lines._list.append(InvoiceLineItem(item))

        pending_items = [ii for ii in InvoiceItem._api_list_all(
            None, customer=self.customer, limit=99)._list
            if ii.invoice is None]
        for ii in pending_items:
            if not simulation:
                ii.invoice = self.id
            self.lines._list.append(InvoiceLineItem(ii))

        if len(self.lines._list):
            self.currency = self.lines._list[0].currency
        else:
            self.currency = 'eur'  # arbitrary default

        self._draft = True
        self._voided = False

<<<<<<< HEAD
        redis_master.set(self._store_key(), pickle.dumps(self))

        if not simulation:
=======
        if not simulation and not upcoming:
            if subscription is not None:
                subscription_obj.latest_invoice = self.id

>>>>>>> 0fcae1a6
            schedule_webhook(Event('invoice.created', self))

    @property
    def subtotal(self):
        return sum([il.amount for il in self.lines._list])

    @property
    def tax(self):
        if self.tax_percent is not None:  # legacy support
            return int(self.subtotal * self.tax_percent / 100.0)

        return sum([ta['amount'] for ta in self.total_tax_amounts])

    @property
    def total_tax_amounts(self):
        concat = []
        for il in self.lines._list:
            tax_amounts = []
            if il.tax_rates:
                tax_amounts = il.tax_amounts
            elif self.default_tax_rates:
                tax_amounts = [tr._tax_amount(il.amount)
                               for tr in self.default_tax_rates]
            concat.extend(tax_amounts)
        # TODO: reduce `concat` by unique `tax_rate` ID
        return concat

    @property
    def total(self):
        return self.subtotal + self.tax

    @property
    def amount_due(self):
        return self.total

    @property
    def amount_paid(self):
        return self.amount_due if self.status == 'paid' else 0

    @property
    def next_payment_attempt(self):
        if self.status in ('draft', 'open'):
            return self.date

    @property
    def status(self):
        if self._draft:
            return 'draft'
        elif self._voided:
            return 'void'
        elif self.total <= 0:
            return 'paid'
        elif self.payment_intent:
            pi = PaymentIntent._api_retrieve(self.payment_intent)
            if pi.status == 'succeeded':
                return 'paid'
            elif pi.status == 'canceled':
                return 'void'
        return 'open'

    @property
    def charge(self):
        if self.payment_intent:
            pi = PaymentIntent._api_retrieve(self.payment_intent)
            if len(pi.charges._list):
                return pi.charges._list[-1]

    def _finalize(self):
        assert self.status == 'draft'
        self._draft = False
        self.status_transitions['finalized_at'] = int(time.time())

    def _on_payment_success(self):
        assert self.status == 'paid'
        self.status_transitions['paid_at'] = int(time.time())
        schedule_webhook(Event('invoice.payment_succeeded', self))
        if self.subscription:
            sub = Subscription._api_retrieve(self.subscription)
            sub._on_initial_payment_success(self)

    def _on_payment_failure_now(self):
        assert self.status in ('open', 'void')
        if self.status == 'void':
            self.status_transitions['voided_at'] = int(time.time())
        schedule_webhook(Event('invoice.payment_failed', self))
        if self.subscription:
            sub = Subscription._api_retrieve(self.subscription)
            if sub.status == 'incomplete':
                sub._on_initial_payment_failure_now(self)
            else:
                sub._on_recurring_payment_failure(self)

    def _on_payment_failure_later(self):
        assert self.status in ('open', 'void')
        if self.status == 'void':
            self.status_transitions['voided_at'] = int(time.time())
        schedule_webhook(Event('invoice.payment_failed', self))
        if self.subscription:
            sub = Subscription._api_retrieve(self.subscription)
            if sub.status == 'incomplete':
                sub._on_initial_payment_failure_later(self)
            else:
                sub._on_recurring_payment_failure(self)

    @classmethod
    def _get_next_invoice(cls, customer=None, subscription=None,
                          tax_percent=None, default_tax_rates=None,
                          description=None, metadata=None,
                          # /upcoming route properties:
                          upcoming=False,
                          coupon=None,
                          subscription_items=None,
                          subscription_prorate=None,
                          subscription_proration_date=None,
                          subscription_tax_percent=None,  # deprecated
                          subscription_default_tax_rates=None,
                          subscription_trial_end=None):
        subscription_proration_date = \
            try_convert_to_int(subscription_proration_date)
        try:
            assert type(customer) is str and customer.startswith('cus_')
            if default_tax_rates is not None:
                assert type(default_tax_rates) is list
                assert all(type(txr) is str and txr.startswith('txr_')
                           for txr in default_tax_rates)
            if subscription_items is not None:
                assert type(subscription_items) is list
                for si in subscription_items:
                    assert type(si.get('plan')) is str
                    si['tax_rates'] = si.get('tax_rates')
                    if si['tax_rates'] is not None:
                        assert type(si['tax_rates']) is list
                        assert all(type(tr) is str for tr in si['tax_rates'])
                if subscription_default_tax_rates is not None:
                    assert subscription_tax_percent is None
                    assert type(subscription_default_tax_rates) is list
                    assert all(type(txr) is str and txr.startswith('txr_')
                               for txr in subscription_default_tax_rates)
                    assert all(type(tr) is str
                               for tr in subscription_default_tax_rates)
            if subscription_proration_date is not None:
                assert type(subscription_proration_date) is int
                assert subscription_proration_date > 1500000000
        except AssertionError:
            raise UserError(400, 'Bad request')

        # return 404 if not existant
        customer_obj = Customer._api_retrieve(customer)
        if subscription_items:
            for si in subscription_items:
                Plan._api_retrieve(si['plan'])  # to return 404 if not existant
                # To return 404 if not existant:
                if si['tax_rates'] is not None:
                    [TaxRate._api_retrieve(tr) for tr in si['tax_rates']]
            # To return 404 if not existant:
            if subscription_default_tax_rates is not None:
                [TaxRate._api_retrieve(tr)
                 for tr in subscription_default_tax_rates]

        pending_items = [ii for ii in InvoiceItem._api_list_all(
            None, customer=customer, limit=99)._list
            if ii.invoice is None]
        if (not upcoming and not subscription and
                not subscription_items and not pending_items):
            raise UserError(400, 'Bad request')

        simulation = subscription_items is not None or \
            subscription_prorate is not None or \
            subscription_tax_percent is not None or \
            subscription_default_tax_rates is not None or \
            subscription_trial_end is not None

        current_subscription = None
        li = [s for s in customer_obj.subscriptions._list
              if subscription is None or s.id == subscription]
        if len(li):
            current_subscription = li[0]
        elif subscription is not None:
            raise UserError(404, 'No such subscription for customer')

        if default_tax_rates is None:
            if subscription_default_tax_rates is not None:
                default_tax_rates = subscription_default_tax_rates
            elif current_subscription is not None and \
                    current_subscription.default_tax_rates is not None:
                default_tax_rates = \
                    [tr.id for tr in current_subscription.default_tax_rates]

        invoice_items = []
        items = subscription_items or \
            (current_subscription and current_subscription.items._list) or []
        for si in items:
            if subscription_items is not None:
                plan = Plan._api_retrieve(si['plan'])
                quantity = si.get('quantity', 1)
                tax_rates = si['tax_rates']
            else:
                plan = si.plan
                quantity = si.quantity
                tax_rates = [tr.id for tr in (si.tax_rates or [])]
            invoice_items.append(
                SubscriptionItem(subscription=subscription,
                                 plan=plan.id,
                                 quantity=quantity,
                                 tax_rates=tax_rates))

        if tax_percent is None:
            if subscription_tax_percent is not None:
                tax_percent = subscription_tax_percent
            elif current_subscription:
                tax_percent = current_subscription.tax_percent

        date = int(time.time())  # now
        if current_subscription:
            date = current_subscription.current_period_end

        if not simulation and not current_subscription:
            raise UserError(404, 'No upcoming invoices for customer')

        elif not simulation and current_subscription:
            return cls(upcoming=upcoming,
                       customer=customer,
                       subscription=current_subscription.id,
                       items=invoice_items,
                       tax_percent=tax_percent,
                       default_tax_rates=default_tax_rates,
                       date=date,
                       description=description)

        else:  # if simulation
            if subscription is not None:
                # Get previous invoice for this subscription and customer, and
                # deduce what is already paid:
                # TODO: Better not to use limit, but take date into account
                previous = cls._api_list_all(None, customer=customer,
                                             subscription=subscription,
                                             limit=99)
                for previous_invoice in previous._list:
                    old_plan = previous_invoice.lines._list[0].plan
                    old_tax_rates = [
                        tr.id
                        for tr in previous_invoice.lines._list[0].tax_rates]
                    invoice_items.append(
                        InvoiceItem(amount=- previous_invoice.subtotal,
                                    currency=previous_invoice.currency,
                                    proration=True,
                                    description='Unused time',
                                    subscription=subscription,
                                    plan=old_plan.id,
                                    tax_rates=old_tax_rates,
                                    customer=customer,
                                    period_start=previous_invoice.period_start,
                                    period_end=previous_invoice.period_end))

            invoice = cls(customer=customer,
                          items=invoice_items,
                          tax_percent=tax_percent,
                          default_tax_rates=default_tax_rates,
                          date=date,
                          description=description,
                          simulation=True)

            if subscription_proration_date is not None:
                for il in invoice.lines._list:
                    il.period['start'] = subscription_proration_date
                    il.period['end'] = subscription_proration_date

            return invoice

    @classmethod
    def _api_create(cls, customer=None, subscription=None, tax_percent=None,
                    default_tax_rates=None, description=None, metadata=None):
        return cls._get_next_invoice(
            customer=customer, subscription=subscription,
            tax_percent=tax_percent, default_tax_rates=default_tax_rates,
            description=description, metadata=metadata)

    @classmethod
    def _api_delete(cls, id):
        obj = cls._api_retrieve(id)
        if obj.status != 'draft':
            raise UserError(400, 'Bad request')

        return super()._api_delete(id)

    @classmethod
    def _api_list_all(cls, url, customer=None, subscription=None, limit=None,
                      starting_after=None):
        try:
            if customer is not None:
                assert type(customer) is str and customer.startswith('cus_')
            if subscription is not None:
                assert type(subscription) is str
                assert subscription.startswith('sub_')
        except AssertionError:
            raise UserError(400, 'Bad request')

        li = super(Invoice, cls)._api_list_all(url, limit=limit,
                                               starting_after=starting_after)
        if customer is not None:
            Customer._api_retrieve(customer)  # to return 404 if not existant
            li._list = [i for i in li._list if i.customer == customer]
        if subscription is not None:
            # to return 404 if not existant
            Subscription._api_retrieve(subscription)
            li._list = [i for i in li._list if i.subscription == subscription]
        li._list.sort(key=lambda i: i.date, reverse=True)
        return li

    @classmethod
    def _api_upcoming_invoice(cls, customer=None, subscription=None,
                              coupon=None, subscription_items=None,
                              subscription_prorate=None,
                              subscription_proration_date=None,
                              subscription_tax_percent=None,  # deprecated
                              subscription_default_tax_rates=None,
                              subscription_trial_end=None):
        invoice = cls._get_next_invoice(
            customer=customer, subscription=subscription,
            upcoming=True,
            coupon=coupon, subscription_items=subscription_items,
            subscription_prorate=subscription_prorate,
            subscription_proration_date=subscription_proration_date,
            subscription_tax_percent=subscription_tax_percent,
            subscription_default_tax_rates=subscription_default_tax_rates,
            subscription_trial_end=subscription_trial_end)

        # Do not store this invoice
        redis_master.delete(cls.object + ':' + invoice.id)
        invoice.id = None

        return invoice

    @classmethod
    def _api_pay_invoice(cls, id):
        obj = Invoice._api_retrieve(id)

        if obj.status == 'paid':
            raise UserError(400, 'Invoice is already paid')
        elif obj.status not in ('draft', 'open'):
            raise UserError(400, 'Bad request')

        obj._draft = False

        if obj.total <= 0:
            obj._on_payment_success()
        else:
            cus = Customer._api_retrieve(obj.customer)
            if cus._get_default_payment_method_or_source() is None:
                raise UserError(404, 'This customer has no payment method')
            pm = cus._get_default_payment_method_or_source()
            pi = PaymentIntent(amount=obj.total,
                               currency=obj.currency,
                               customer=obj.customer,
                               payment_method=pm.id)
            obj.payment_intent = pi.id
            pi.invoice = obj.id
            PaymentIntent._api_confirm(obj.payment_intent)

        return obj

    @classmethod
    def _api_void_invoice(cls, id):
        obj = Invoice._api_retrieve(id)

        if obj.status not in ('draft', 'open'):
            raise UserError(400, 'Bad request')

        PaymentIntent._api_cancel(obj.payment_intent)

        obj._draft = False
        obj._voided = True
        obj.status_transitions['voided_at'] = int(time.time())

        if obj.subscription:
            sub = Subscription._api_retrieve(obj.subscription)
            sub._on_initial_payment_voided(obj)

        return obj

    @classmethod
    def _api_list_lines(cls, id, limit=None, **kwargs):
        if kwargs:
            raise UserError(400, 'Unexpected ' + ', '.join(kwargs.keys()))

        obj = cls._api_retrieve(id)

        lines = List('/v1/invoices/' + id + '/lines', limit=limit)
        lines._list = obj.lines._list

        return lines


extra_apis.extend((
    ('GET', '/v1/invoices/upcoming', Invoice._api_upcoming_invoice),
    ('POST', '/v1/invoices/{id}/pay', Invoice._api_pay_invoice),
    ('POST', '/v1/invoices/{id}/void', Invoice._api_void_invoice),
    ('GET', '/v1/invoices/{id}/lines', Invoice._api_list_lines)))


class InvoiceItem(StripeObject):
    object = 'invoiceitem'
    _id_prefix = 'ii_'

    def __init__(self, invoice=None, subscription=None, plan=None, amount=None,
                 currency=None, customer=None, period_start=None,
                 period_end=None, proration=False, description=None,
                 tax_rates=None, metadata=None, **kwargs):
        if kwargs:
            raise UserError(400, 'Unexpected ' + ', '.join(kwargs.keys()))

        amount = try_convert_to_int(amount)
        period_start = try_convert_to_int(period_start)
        period_end = try_convert_to_int(period_end)
        proration = try_convert_to_bool(proration)
        try:
            if invoice is not None:
                assert type(invoice) is str and invoice.startswith('in_')
            if subscription is not None:
                assert type(subscription) is str
                assert subscription.startswith('sub_')
            if plan is not None:
                assert type(plan) is str and plan
            assert type(amount) is int
            assert type(currency) is str and currency
            assert type(customer) is str and customer.startswith('cus_')
            if period_start is not None:
                assert type(period_start) is int and period_start > 1500000000
                assert type(period_end) is int and period_end > 1500000000
            else:
                period_start = period_end = int(time.time())
            assert type(proration) is bool
            if description is not None:
                assert type(description) is str
            else:
                description = 'Invoice item'
            if tax_rates is not None:
                assert type(tax_rates) is list
                assert all(type(tr) is str for tr in tax_rates)
        except AssertionError:
            raise UserError(400, 'Bad request')

        Customer._api_retrieve(customer)  # to return 404 if not existant
        if invoice is not None:
            Invoice._api_retrieve(invoice)  # to return 404 if not existant
        if plan is not None:
            plan = Plan._api_retrieve(plan)  # to return 404 if not existant
        if tax_rates is not None:
            # To return 404 if not existant:
            tax_rates = [TaxRate._api_retrieve(tr) for tr in tax_rates]

        # All exceptions must be raised before this point.
        super().__init__()

        self.invoice = invoice
        self.subscription = subscription
        self.plan = plan
        self.quantity = 1
        self.amount = amount
        self.currency = currency
        self.customer = customer
        self.date = int(time.time())
        self.period = dict(start=period_start, end=period_end)
        self.proration = proration
        self.description = description
        self.tax_rates = tax_rates or []
        self.metadata = metadata or {}

        redis_master.set(self._store_key(), pickle.dumps(self))

    @classmethod
    def _api_list_all(cls, url, customer=None, limit=None,
                      starting_after=None):
        try:
            if customer is not None:
                assert type(customer) is str and customer.startswith('cus_')
        except AssertionError:
            raise UserError(400, 'Bad request')

        li = super(InvoiceItem,
                   cls)._api_list_all(url, limit=limit,
                                      starting_after=starting_after)
        li._list = [ii for ii in li._list if ii.invoice is None]
        if customer is not None:
            Customer._api_retrieve(customer)  # to return 404 if not existant
            li._list = [ii for ii in li._list if ii.customer == customer]
        li._list.sort(key=lambda i: i.date, reverse=True)
        return li


class InvoiceLineItem(StripeObject):
    object = 'line_item'
    _id_prefix = 'il_'

    def __init__(self, item):
        try:
            assert isinstance(item, (InvoiceItem, SubscriptionItem))
        except AssertionError:
            raise UserError(400, 'Bad request')

        # All exceptions must be raised before this point.
        super().__init__()

        self.type = \
            'invoiceitem' if isinstance(item, InvoiceItem) else 'subscription'

        if self.type == 'subscription':
            self.subscription_item = item.id
            self.subscription = item._subscription
            self.plan = item.plan
            self.proration = False
            self.currency = item.plan.currency
            self.description = item.plan.name
            self.amount = item._calculate_amount()
            self.period = item._current_period()
        elif self.type == 'invoiceitem':
            self.invoice_item = item.id
            self.subscription = item.subscription
            self.plan = item.plan
            self.proration = item.proration
            self.currency = item.currency
            self.description = item.description
            self.amount = item.amount
            self.period = item.period

        # Legacy support, before InvoiceLineItem
        self.invoice = item.invoice

        self.tax_rates = item.tax_rates or []
        self.metadata = item.metadata
        self.quantity = item.quantity

        redis_master.set(self._store_key(), pickle.dumps(self))

    @property
    def tax_amounts(self):
        return [tr._tax_amount(self.amount) for tr in self.tax_rates]

    @classmethod
    def _api_create(cls, **data):
        raise UserError(405, 'Method Not Allowed')

    @classmethod
    def _api_update(cls, id, **data):
        raise UserError(405, 'Method Not Allowed')

    @classmethod
    def _api_delete(cls, id):
        raise UserError(405, 'Method Not Allowed')


class List(StripeObject):
    object = 'list'

    def __init__(self, url=None, limit=None, starting_after=None):
        limit = try_convert_to_int(limit)
        limit = 10 if limit is None else limit
        try:
            assert type(limit) is int and limit > 0
            if starting_after is not None:
                assert type(starting_after) is str and len(starting_after) > 0
        except AssertionError:
            raise UserError(400, 'Bad request')

        # All exceptions must be raised before this point.
        super().__init__()

        self.url = url

        self._limit = limit
        self._starting_after = starting_after
        self._starting_pos = None
        self._list = []

    @property
    def data(self):
        self._compute_starting_pos()
        return [item._export() for item in self._list[
            self._starting_pos:self._starting_pos + self._limit
        ]]

    @property
    def total_count(self):
        return len(self._list)

    @property
    def has_more(self):
        self._compute_starting_pos()
        return len(self._list) > self._limit + self._starting_pos

    def _compute_starting_pos(self):
        if self._starting_pos is not None:
            return

        self._starting_pos = 0
        if self._starting_after is None:
            return

        for i, item in enumerate(self._list):
            if getattr(item, 'id', None) == self._starting_after:
                self._starting_pos = i + 1
                break


class PaymentIntent(StripeObject):
    object = 'payment_intent'
    _id_prefix = 'pi_'

    def __init__(self, amount=None, currency=None, customer=None,
                 payment_method=None, metadata=None, **kwargs):
        if kwargs:
            raise UserError(400, 'Unexpected ' + ', '.join(kwargs.keys()))

        amount = try_convert_to_int(amount)
        try:
            # Invoices with amount == 0 don't create PaymentIntents:
            assert type(amount) is int and amount > 0
            assert type(currency) is str and currency
            if customer is not None:
                assert type(customer) is str and customer.startswith('cus_')
            if payment_method is not None:
                assert type(payment_method) is str
                assert (payment_method.startswith('pm_') or
                        payment_method.startswith('src_') or
                        payment_method.startswith('card_'))
        except AssertionError:
            raise UserError(400, 'Bad request')

        if customer:
            Customer._api_retrieve(customer)  # to return 404 if not existant
        if payment_method:
            # return 404 if not existant
            PaymentMethod._api_retrieve(payment_method)

        # All exceptions must be raised before this point.
        super().__init__()

        self.amount = amount
        self.currency = currency
        self.charges = List('/v1/charges?payment_intent=' + self.id)
        self.client_secret = self.id + '_secret_' + random_id(16)
        self.customer = customer
        self.payment_method = payment_method
        self.metadata = metadata or {}
        self.invoice = None
        self.next_action = None

        self._canceled = False
        self._authentication_failed = False

        redis_master.set(self._store_key(), pickle.dumps(self))

    def _trigger_payment(self):
        if self.status != 'requires_confirmation':
            raise UserError(400, 'Bad request')

        def on_success():
            if self.invoice:
                invoice = Invoice._api_retrieve(self.invoice)
                invoice._on_payment_success()

        def on_failure_now():
            if self.invoice:
                invoice = Invoice._api_retrieve(self.invoice)
                invoice._on_payment_failure_now()

        def on_failure_later():
            if self.invoice:
                invoice = Invoice._api_retrieve(self.invoice)
                invoice._on_payment_failure_later()

        charge = Charge(amount=self.amount,
                        currency=self.currency,
                        customer=self.customer,
                        source=self.payment_method)
        self.charges._list.append(charge)
        charge._trigger_payment(on_success, on_failure_now, on_failure_later)

    @property
    def status(self):
        if self._canceled:
            return 'canceled'
        if not self.payment_method:
            return 'requires_payment_method'
        if self.next_action:
            return 'requires_action'
        if len(self.charges._list) == 0:
            return 'requires_confirmation'
        charge = self.charges._list[-1]
        if charge.status == 'succeeded':
            return 'succeeded'
        elif charge.status == 'failed':
            return 'requires_payment_method'
        elif charge.status == 'pending':
            return 'processing'

    @property
    def last_payment_error(self):
        if self._authentication_failed:
            return {
                'code': 'payment_intent_authentication_failure',
                'message': (
                    'The provided PaymentMethod has failed authentication.'),
            }
        if len(self.charges._list):
            charge = self.charges._list[-1]
            if charge.status == 'failed':
                return {
                    'charge': charge.id,
                    'code': charge.failure_code,
                    'message': charge.failure_message,
                }

    @classmethod
    def _api_create(cls, confirm=None, off_session=None, **data):
        confirm = try_convert_to_bool(confirm)
        off_session = try_convert_to_bool(off_session)
        try:
            if confirm is not None:
                assert type(confirm) is bool
            if off_session is not None:
                assert type(off_session) is bool
                assert confirm is True
        except AssertionError:
            raise UserError(400, 'Bad request')

        obj = super()._api_create(**data)

        if confirm:
            cls._api_confirm(obj.id)

        return obj

    @classmethod
    def _api_confirm(cls, id, payment_method=None, **kwargs):
        if kwargs:
            raise UserError(400, 'Unexpected ' + ', '.join(kwargs.keys()))

        if payment_method is not None:
            raise UserError(500, 'Not implemented')

        try:
            assert type(id) is str and id.startswith('pi_')
        except AssertionError:
            raise UserError(400, 'Bad request')

        obj = cls._api_retrieve(id)

        if obj.status != 'requires_confirmation':
            raise UserError(400, 'Bad request')

        obj._authentication_failed = False
        payment_method = PaymentMethod._api_retrieve(obj.payment_method)
        if payment_method._requires_authentication():
            obj.next_action = {
                'type': 'use_stripe_sdk',
                'use_stripe_sdk': {'type': 'three_d_secure_redirect',
                                   'stripe_js': ''},
            }
        else:
            obj._trigger_payment()

        return obj

    @classmethod
    def _api_cancel(cls, id, **kwargs):
        if kwargs:
            raise UserError(400, 'Unexpected ' + ', '.join(kwargs.keys()))

        try:
            assert type(id) is str and id.startswith('pi_')
        except AssertionError:
            raise UserError(400, 'Bad request')

        obj = cls._api_retrieve(id)
        if obj.status not in ('requires_payment_method', 'requires_capture',
                              'requires_confirmation', 'requires_action'):
            raise UserError(400, 'Bad request')

        obj._canceled = True
        obj.next_action = None
        return obj

    @classmethod
    def _api_authenticate(cls, id, client_secret=None, success=False,
                          **kwargs):
        if kwargs:
            raise UserError(400, 'Unexpected ' + ', '.join(kwargs.keys()))

        success = try_convert_to_bool(success)
        try:
            assert type(id) is str and id.startswith('pi_')
            assert type(client_secret) is str
            assert type(success) is bool
        except AssertionError:
            raise UserError(400, 'Bad request')

        obj = cls._api_retrieve(id)

        if client_secret != obj.client_secret:
            raise UserError(401, 'Unauthorized')
        if obj.status != 'requires_action':
            raise UserError(400, 'Bad request')

        obj.next_action = None
        if success:
            obj._trigger_payment()
        else:
            obj._authentication_failed = True
            obj.payment_method = None
            if obj.invoice:
                invoice = Invoice._api_retrieve(obj.invoice)
                invoice._on_payment_failure_later()

        return obj


extra_apis.extend((
    ('POST', '/v1/payment_intents/{id}/confirm', PaymentIntent._api_confirm),
    ('POST', '/v1/payment_intents/{id}/cancel', PaymentIntent._api_cancel),
    ('POST', '/v1/payment_intents/{id}/_authenticate',
     PaymentIntent._api_authenticate)))


class PaymentMethod(StripeObject):
    object = 'payment_method'
    _id_prefix = 'pm_'

    def __init__(self, type=None, billing_details=None, card=None,
                 sepa_debit=None, metadata=None, **kwargs):
        if kwargs:
            raise UserError(400, 'Unexpected ' + ', '.join(kwargs.keys()))

        try:
            assert type in ('card', 'sepa_debit')
            assert billing_details is None or _type(billing_details) is dict
            if type == 'card':
                assert _type(card) is dict and card.keys() == {
                    'number', 'exp_month', 'exp_year', 'cvc'}
                card['exp_month'] = try_convert_to_int(card['exp_month'])
                card['exp_year'] = try_convert_to_int(card['exp_year'])
                assert _type(card['number']) is str
                assert _type(card['exp_month']) is int
                assert _type(card['exp_year']) is int
                assert _type(card['cvc']) is str
                assert len(card['number']) == 16
                assert card['exp_month'] >= 1 and card['exp_month'] <= 12
                if card['exp_year'] > 0 and card['exp_year'] < 100:
                    card['exp_year'] += 2000
                assert len(card['cvc']) == 3
            elif type == 'sepa_debit':
                assert _type(sepa_debit) is dict
                assert 'iban' in sepa_debit
                assert _type(sepa_debit['iban']) is str
                assert 14 <= len(sepa_debit['iban']) <= 34
        except AssertionError:
            raise UserError(400, 'Bad request')

        if type == 'card':
            if not (2019 <= card['exp_year'] < 2100):
                raise UserError(400, 'Bad request',
                                {'code': 'invalid_expiry_year'})

        # All exceptions must be raised before this point.
        super().__init__()

        self.type = type
        self.billing_details = billing_details or {}

        if self.type == 'card':
            self._card_number = card['number']
            self.card = {
                'exp_month': card['exp_month'],
                'exp_year': card['exp_year'],
                'last4': self._card_number[-4:],
                'brand': 'visa',
                'country': 'FR',
                'fingerprint': fingerprint(self._card_number),
                'funding': 'credit',
                'three_d_secure_usage': {'supported': True},
            }
        elif self.type == 'sepa_debit':
            self._sepa_debit_iban = \
                re.sub(r'\s', '', sepa_debit['iban']).upper()
            self.sepa_debit = {
                'country': self._sepa_debit_iban[:2],
                'bank_code': self._sepa_debit_iban[4:12],
                'last4': self._sepa_debit_iban[-4:],
                'fingerprint': fingerprint(self._sepa_debit_iban),
                'mandate_reference': 'NXDSYREGC9PSMKWY',
                'mandate_url': 'https://fake/NXDSYREGC9PSMKWY',
            }

        self.customer = None
        self.metadata = metadata or {}

        redis_master.set(self._store_key(), pickle.dumps(self))

    def _requires_authentication(self):
        if self.type == 'card':
            return self._card_number in ('4000002500003155',
                                         '4000002760003184',
                                         '4000008260003178',
                                         '4000000000003220',
                                         '4000000000003063',
                                         '4000008400001629')
        return False

    def _attaching_is_declined(self):
        if self.type == 'card':
            return self._card_number in ('4000000000000002',
                                         '4000000000009995',
                                         '4000000000009987',
                                         '4000000000009979',
                                         '4000000000000069',
                                         '4000000000000127',
                                         '4000000000000119',
                                         '4242424242424241')
        return False

    def _charging_is_declined(self):
        if self.type == 'card':
            return self._card_number in ('4000000000000341',
                                         '4000008260003178',
                                         '4000008400001629')
        elif self.type == 'sepa_debit':
            return self._sepa_debit_iban == 'DE62370400440532013001'
        return False

    @classmethod
    def _api_attach(cls, id, customer=None, **kwargs):
        if kwargs:
            raise UserError(400, 'Unexpected ' + ', '.join(kwargs.keys()))

        try:
            assert type(id) is str and id.startswith('pm_')
            assert type(customer) is str and customer.startswith('cus_')
        except AssertionError:
            raise UserError(400, 'Bad request')

        obj = cls._api_retrieve(id)
        Customer._api_retrieve(customer)  # to return 404 if not existant

        if obj._attaching_is_declined():
            raise UserError(402, 'Your card was declined.',
                            {'code': 'card_declined'})

        obj.customer = customer
        return obj

    @classmethod
    def _api_detach(cls, id, **kwargs):
        if kwargs:
            raise UserError(400, 'Unexpected ' + ', '.join(kwargs.keys()))

        try:
            assert type(id) is str and id.startswith('pm_')
        except AssertionError:
            raise UserError(400, 'Bad request')

        obj = cls._api_retrieve(id)
        obj.customer = None
        return obj

    @classmethod
    def _api_retrieve(cls, id):
        # https://stripe.com/docs/payments/payment-methods#transitioning
        # You can retrieve all saved compatible payment instruments through the
        # Payment Methods API.
        if id.startswith('card_'):
            return Card._api_retrieve(id)
        elif id.startswith('src_'):
            return Source._api_retrieve(id)

        return super()._api_retrieve(id)

    @classmethod
    def _api_list_all(cls, url, customer=None, type=None, limit=None,
                      starting_after=None):
        try:
            assert _type(customer) is str and customer.startswith('cus_')
            assert type in ('card', )
        except AssertionError:
            raise UserError(400, 'Bad request')

        Customer._api_retrieve(customer)  # to return 404 if not existant

        li = super(PaymentMethod,
                   cls)._api_list_all(url, limit=limit,
                                      starting_after=starting_after)
        li._list = [pm for pm in li._list
                    if pm.customer == customer and pm.type == type]
        return li


extra_apis.extend((
    ('POST', '/v1/payment_methods/{id}/attach', PaymentMethod._api_attach),
    ('POST', '/v1/payment_methods/{id}/detach', PaymentMethod._api_detach)))


class Plan(StripeObject):
    object = 'plan'
    _id_prefix = 'plan_'

    def __init__(self, id=None, metadata=None, amount=None, product=None,
                 currency=None, interval=None, interval_count=1,
                 trial_period_days=None, nickname=None, usage_type='licensed',
                 billing_scheme='per_unit', tiers=None, tiers_mode=None,
                 unit_amount=0, flat_amount=0,
                 active=True,
                 # Legacy arguments, before Stripe API 2018-02-05:
                 name=None, statement_descriptor=None,
                 **kwargs):
        if kwargs:
            raise UserError(400, 'Unexpected ' + ', '.join(kwargs.keys()))

        # Support Stripe API <= 2018-02-05:
        if product is None and name is not None:
            product = dict(name=name, metadata=metadata,
                           statement_descriptor=statement_descriptor)

        amount = try_convert_to_int(amount)
        interval_count = try_convert_to_int(interval_count)
        trial_period_days = try_convert_to_int(trial_period_days)
        active = try_convert_to_bool(active)
        try:
            assert id is None or type(id) is str and id
            assert type(active) is bool
            assert billing_scheme in ['per_unit', 'tiered']
            if billing_scheme == 'per_unit':
                assert type(amount) is int and amount >= 0
            else:
                assert tiers_mode in ['graduated', 'volume']
                assert type(tiers) is list and len(tiers) > 0
                for t in tiers:
                    assert \
                        type(t) is dict and 'up_to' in t and \
                        (t['up_to'] == 'inf' or
                         type(try_convert_to_int(t['up_to'])) is int)
                    unit_amount = try_convert_to_int(t.get('unit_amount', 0))
                    assert type(unit_amount) is int and unit_amount >= 0
                    flat_amount = try_convert_to_int(t.get('flat_amount', 0))
                    assert type(flat_amount) is int and flat_amount >= 0
            assert type(currency) is str and currency
            assert type(interval) is str
            assert interval in ('day', 'week', 'month', 'year')
            assert type(interval_count) is int
            if trial_period_days is not None:
                assert type(trial_period_days) is int
            if nickname is not None:
                assert type(nickname) is str
            assert usage_type in ['licensed', 'metered']
        except AssertionError:
            raise UserError(400, 'Bad request')

        if type(product) is str:
            Product._api_retrieve(product)  # to return 404 if not existant
        else:
            product = Product(type='service', **product).id

        # All exceptions must be raised before this point.
        super().__init__(id)

        self.metadata = metadata or {}
        self.product = product
        self.active = active
        self.amount = amount
        self.currency = currency
        self.interval = interval
        self.interval_count = interval_count
        self.trial_period_days = trial_period_days
        self.nickname = nickname
        self.usage_type = usage_type
        self.billing_scheme = billing_scheme
        self.tiers = tiers
        self.tiers_mode = tiers_mode

        redis_master.set(self._store_key(), pickle.dumps(self))

        schedule_webhook(Event('plan.created', self))

    @property
    def name(self):  # Support Stripe API <= 2018-02-05
        return Product._api_retrieve(self.product).name

    @property
    def statement_descriptor(self):  # Support Stripe API <= 2018-02-05
        return Product._api_retrieve(self.product).statement_descriptor


class Payout(StripeObject):
    object = 'payout'
    _id_prefix = 'po_'

    def __init__(self, amount=None, currency=None, description=None,
                 metadata=None, statement_descriptor=None, destination=None,
                 method=None, source_type=None, status=None, **kwargs):
        if kwargs:
            raise UserError(400, 'Unexpected ' + ', '.join(kwargs.keys()))

        amount = try_convert_to_int(amount)
        try:
            assert type(amount) is int and amount > 0
            assert currency in ('eur',)
            if description is not None:
                assert type(description) is str
            if metadata is not None:
                assert type(metadata) is dict
            if statement_descriptor is not None:
                assert type(statement_descriptor) is str \
                    and len(statement_descriptor) <= 22
            if method is not None:
                assert method in ('standard', 'instant')
            if source_type is not None:
                assert type(source_type) is str
            if status is not None:
                assert status in ('paid', 'pending', 'failed')
        except AssertionError:
            raise UserError(400, 'Bad request')

        # All exceptions must be raised before this point.
        super().__init__()

        self.amount = amount
        self.currency = currency
        self.description = description or ''
        self.destination = f'ba_{random_id(24)}'
        self.metadata = metadata or {}
        self.method = method or 'standard'
        self.source_type = source_type or 'card'
        self.statement_descriptor = statement_descriptor or ''

        two_days = 60 * 60 * 24 * 2
        self.arrival_date = int(time.time() + two_days)

        # Payout scheduling is not implemented yet so all payouts are
        # manually created
        self.automatic = False
        # Balance Transactions are no implemented yet so we fake one
        self.balance_transaction = f"txn_{random_id(24)}"

        self.failure_balance_transaction = None
        self.failure_code = None
        self.failure_message = None
        self.original_payout = None
        self.reversed_by = None
        self.status = status or 'pending'
        self.type = 'bank_account'

        schedule_webhook(Event('payout.created', self))

        if status == 'failed':
            self.failure_balance_transaction = ''
            self.failure_code = 'could_not_process'
            self.failure_message = 'The bank could not process this payout.'

        if status in ('paid', 'failed'):
            schedule_webhook(Event(f'payout.{status}', self))

    @classmethod
    def _api_update(cls, id, **data):
        obj = super()._api_update(id, **data)
        schedule_webhook(Event('payout.updated', obj))
        return obj

    @classmethod
    def _api_cancel(cls, id, **kwargs):
        payout = Payout._api_retrieve(id)

        # Only pending payouts can be canceled
        if payout.status != 'pending':
            raise UserError(400, 'Cannot cancel payout')

        payout._update(status='canceled')

        schedule_webhook(Event('payout.canceled', payout))

        return payout

    @classmethod
    def _api_delete(cls, id):
        raise UserError(405, 'Method Not Allowed')


extra_apis.append(('POST', '/v1/payouts/{id}/cancel', Payout._api_cancel))


class Product(StripeObject):
    object = 'product'
    _id_prefix = 'prod_'

    def __init__(self, id=None, name=None, type='service', active=True,
                 caption=None, description=None, attributes=None,
                 shippable=True, url=None, statement_descriptor=None,
                 metadata=None, **kwargs):
        if kwargs:
            raise UserError(400, 'Unexpected ' + ', '.join(kwargs.keys()))

        active = try_convert_to_bool(active)
        try:
            assert id is None or _type(id) is str and id
            assert _type(name) is str and name
            assert type in ('good', 'service')
            assert _type(active) is bool
            if caption is not None:
                assert _type(caption) is str
            if description is not None:
                assert _type(description) is str
            if attributes is not None:
                assert _type(attributes) is list
            assert _type(shippable) is bool
            if url is not None:
                assert _type(url) is str
            if statement_descriptor is not None:
                assert _type(statement_descriptor) is str
                assert len(statement_descriptor) <= 22
        except AssertionError:
            raise UserError(400, 'Bad request')

        # All exceptions must be raised before this point.
        super().__init__(id)

        self.name = name
        self.type = type
        self.active = active
        self.caption = caption
        self.description = description
        self.attributes = attributes
        self.shippable = shippable
        self.url = url
        self.statement_descriptor = statement_descriptor
        self.metadata = metadata or {}

        redis_master.set(self._store_key(), pickle.dumps(self))

        schedule_webhook(Event('product.created', self))


class Refund(StripeObject):
    object = 'refund'
    _id_prefix = 're_'

    def __init__(self, charge=None, amount=None, metadata=None, reason=None,
                 reverse_transfer=None, **kwargs):
        if kwargs:
            raise UserError(400, 'Unexpected ' + ', '.join(kwargs.keys()))

        amount = try_convert_to_int(amount)
        try:
            assert type(charge) is str and charge.startswith('ch_')
            if amount is not None:
                assert type(amount) is int and amount > 0
            if reason is not None:
                assert type(reason) is str
            if reverse_transfer is not None:
                assert type(reverse_transfer) is str and (reverse_transfer == 'True' or reverse_transfer == 'False')
        except AssertionError:
            raise UserError(400, 'Bad request')

        charge_obj = Charge._api_retrieve(charge)

        # All exceptions must be raised before this point.
        super().__init__()

        self.charge = charge
        self.metadata = metadata or {}
        self.amount = amount
        self.date = self.created
        self.currency = charge_obj.currency
        self.status = 'succeeded'
        self.reason = reason

        if reverse_transfer == 'True':
            self.reverse_transfer = True
        elif reverse_transfer == 'False':
            self.reverse_transfer = False
        else:
            self.reverse_transfer = None

        if self.amount is None:
            self.amount = charge_obj.amount

<<<<<<< HEAD
        redis_master.set(self._store_key(), pickle.dumps(self))
=======
        if self.status == 'succeeded':
            txn = BalanceTransaction(amount=-self.amount,
                                     currency=self.currency,
                                     description='REFUND FOR CHARGE',
                                     exchange_rate=1.0,
                                     reporting_category='refund',
                                     source=self.id, type='refund')
            self.balance_transaction = txn.id
>>>>>>> 0fcae1a6

    @classmethod
    def _api_list_all(cls, url, charge=None, limit=None, starting_after=None):
        try:
            if charge is not None:
                assert type(charge) is str and charge.startswith('ch_')
        except AssertionError:
            raise UserError(400, 'Bad request')

        li = super(Refund, cls)._api_list_all(url, limit=limit,
                                              starting_after=starting_after)
        if charge is not None:
            Charge._api_retrieve(charge)  # to return 404 if not existant
            li._list = [r for r in li._list if r.charge == charge]
        li._list.sort(key=lambda i: i.date, reverse=True)
        return li


class Source(StripeObject):
    object = 'source'
    _id_prefix = 'src_'

    def __init__(self, type=None, currency=None, owner=None, metadata=None,
                 # custom arguments depending on the type:
                 sepa_debit=None, token=None, amount=None, card=None,
                 **kwargs):
        if kwargs:
            raise UserError(400, 'Unexpected ' + ', '.join(kwargs.keys()))

        try:
            assert type in (
                'ach_credit_transfer', 'ach_debit', 'alipay', 'bancontact',
                'bitcoin', 'card', 'eps', 'giropay', 'ideal', 'multibanco',
                'p24', 'sepa_debit', 'sofort', 'three_d_secure')
            if card is not None:
                assert _type(card) is dict
                self.card = card
            if token is not None:
                assert _type(token) is str
                # Copy the source from the token properties
                token_object = pickle.loads(redis_slave.get(f"{Token.object}:{token}"))
                assert token_object is not None and token_object.type == type
                self.card = token_object.card
            if owner is not None:
                assert _type(owner) is dict
                assert _type(owner.get('name', '')) is str
                assert _type(owner.get('email', '')) is str
            else:
                owner = {
                    "address": {
                        "city": None,
                        "country": None,
                        "line1": None,
                        "line2": None,
                        "postal_code": "10003",
                        "state": None
                    },
                    "email": None,
                    "name": None,
                    "phone": None,
                    "verified_address": None,
                    "verified_email": None,
                    "verified_name": None,
                    "verified_phone": None
                }
            if type == 'sepa_debit':
                assert _type(sepa_debit) is dict
                assert 'iban' in sepa_debit
                assert _type(sepa_debit['iban']) is str
                assert 14 <= len(sepa_debit['iban']) <= 34
        except AssertionError:
            raise UserError(400, 'Bad request')

        # All exceptions must be raised before this point.
        super().__init__()

        self.type = type
        if type == "card":
            self.flow = "none"
        self.currency = currency
        self.owner = owner
        self.amount = amount
        self.metadata = metadata or {}
        self.status = 'chargeable'
        self.usage = 'reusable'

        if self.type == 'sepa_debit':
            self._sepa_debit_iban = \
                re.sub(r'\s', '', sepa_debit['iban']).upper()
            self.sepa_debit = {
                'country': self._sepa_debit_iban[:2],
                'bank_code': self._sepa_debit_iban[4:12],
                'last4': self._sepa_debit_iban[-4:],
                'fingerprint': fingerprint(self._sepa_debit_iban),
                'mandate_reference': 'NXDSYREGC9PSMKWY',
                'mandate_url': 'https://fake/NXDSYREGC9PSMKWY',
            }

        redis_master.set(self._store_key(), pickle.dumps(self))

    def _requires_authentication(self):
        if self.type == 'sepa_debit':
            return PaymentMethod._requires_authentication(self)
        return False

    def _attaching_is_declined(self):
        if self.type == 'sepa_debit':
            return PaymentMethod._attaching_is_declined(self)
        return False

    def _charging_is_declined(self):
        if self.type == 'sepa_debit':
            return PaymentMethod._charging_is_declined(self)
        return False


class SetupIntent(StripeObject):
    object = 'setup_intent'
    _id_prefix = 'seti_'

    def __init__(self, customer=None, usage=None, payment_method_types=None,
                 metadata=None, **kwargs):
        if kwargs:
            raise UserError(400, 'Unexpected ' + ', '.join(kwargs.keys()))

        try:
            if customer is not None:
                assert type(customer) is str and customer.startswith('cus_')
            if usage is None:
                usage = 'off_session'
            assert usage in ('off_session', 'on_session')
            if payment_method_types is None:
                payment_method_types = ['card']
            assert type(payment_method_types) is list
            assert all(t in ('card', 'sepa_debit', 'ideal')
                       for t in payment_method_types)
        except AssertionError:
            raise UserError(400, 'Bad request')

        # All exceptions must be raised before this point.
        super().__init__()

        self.customer = customer
        self.usage = usage
        self.metadata = metadata or {}
        self.client_secret = self.id + '_secret_' + random_id(16)
        self.payment_method_types = payment_method_types
        self.payment_method = None
        self.status = 'requires_payment_method'
        self.next_action = None

        redis_master.set(self._store_key(), pickle.dumps(self))

    @classmethod
    def _api_confirm(cls, id, use_stripe_sdk=None, client_secret=None,
                     payment_method_data=None, **kwargs):
        if kwargs:
            raise UserError(400, 'Unexpected ' + ', '.join(kwargs.keys()))

        try:
            assert type(id) is str and id.startswith('seti_')
            if client_secret is not None:
                assert type(client_secret) is str
            if payment_method_data is not None:
                assert type(payment_method_data) is dict
        except AssertionError:
            raise UserError(400, 'Bad request')

        obj = cls._api_retrieve(id)

        if client_secret and client_secret != obj.client_secret:
            raise UserError(401, 'Unauthorized')

        if payment_method_data:
            if obj.payment_method is not None:
                raise UserError(400, 'Bad request')

            pm = PaymentMethod(**payment_method_data)
            obj.payment_method = pm.id

            if pm._attaching_is_declined():
                obj.status = 'canceled'
                obj.next_action = None
                raise UserError(402, 'Your card was declined.',
                                {'code': 'card_declined'})
            elif pm._requires_authentication():
                obj.status = 'requires_action'
                obj.next_action = {'type': 'use_stripe_sdk',
                                   'use_stripe_sdk': {
                                       'type': 'three_d_secure_redirect',
                                       'stripe_js': ''}}
            else:
                obj.status = 'succeeded'
                obj.next_action = None
        elif obj.payment_method is None:
            obj.status = 'requires_payment_method'
            obj.next_action = None
        else:
            obj.status = 'succeeded'
            obj.next_action = None
        return obj

    @classmethod
    def _api_cancel(cls, id, use_stripe_sdk=None, client_secret=None,
                    **kwargs):
        if kwargs:
            raise UserError(400, 'Unexpected ' + ', '.join(kwargs.keys()))

        try:
            assert type(id) is str and id.startswith('seti_')
            if client_secret is not None:
                assert type(client_secret) is str
        except AssertionError:
            raise UserError(400, 'Bad request')

        obj = cls._api_retrieve(id)

        if client_secret and client_secret != obj.client_secret:
            raise UserError(401, 'Unauthorized')

        obj.status = 'canceled'
        obj.next_action = None
        return obj


extra_apis.extend((
    ('POST', '/v1/setup_intents/{id}/confirm', SetupIntent._api_confirm),
    ('POST', '/v1/setup_intents/{id}/cancel', SetupIntent._api_cancel)))


class Subscription(StripeObject):
    object = 'subscription'
    _id_prefix = 'sub_'

    def __init__(self, customer=None, metadata=None, items=None,
                 trial_end=None, default_tax_rates=None,
                 backdate_start_date=None,
                 plan=None, quantity=None,  # legacy support
                 tax_percent=None,  # deprecated
                 enable_incomplete_payments=True,  # legacy support
                 payment_behavior='allow_incomplete',
                 trial_period_days=None, billing_cycle_anchor=None,
                 proration_behavior=None, **kwargs):
        if kwargs:
            raise UserError(400, 'Unexpected ' + ', '.join(kwargs.keys()))

        # Legacy support (stripe-php still uses these parameters instead of
        # providing `items: [...]`):
        if items is None and plan is not None:
            items = [{'plan': plan, 'quantity': quantity}]

        trial_end = try_convert_to_int(trial_end)
        tax_percent = try_convert_to_float(tax_percent)
        enable_incomplete_payments = try_convert_to_bool(
            enable_incomplete_payments)
        trial_period_days = try_convert_to_int(trial_period_days)
        backdate_start_date = try_convert_to_int(backdate_start_date)
        billing_cycle_anchor = try_convert_to_int(billing_cycle_anchor)

        try:
            assert type(customer) is str and customer.startswith('cus_')
            if trial_end is not None:
                if trial_end == 'now':
                    trial_end = int(time.time())
                assert type(trial_end) is int
                assert trial_end > 1500000000
            if tax_percent is not None:
                assert default_tax_rates is None
                assert type(tax_percent) is float
                assert tax_percent >= 0 and tax_percent <= 100
            if default_tax_rates is not None:
                assert tax_percent is None
                assert type(default_tax_rates) is list
                assert all(type(txr) is str and txr.startswith('txr_')
                           for txr in default_tax_rates)
            if trial_period_days is not None:
                assert type(trial_period_days) is int
            if backdate_start_date is not None:
                assert type(backdate_start_date) is int
                assert backdate_start_date > 1500000000
            if billing_cycle_anchor is not None:
                assert type(billing_cycle_anchor) is int
                assert billing_cycle_anchor > int(time.time())
            if proration_behavior is not None:
                assert proration_behavior in ['create_prorations', 'none']
            assert type(items) is list
            for item in items:
                assert type(item.get('plan')) is str
                if item.get('quantity') is not None:
                    item['quantity'] = try_convert_to_int(item['quantity'])
                    assert type(item['quantity']) is int
                    assert item['quantity'] > 0
                else:
                    item['quantity'] = 1
                item['tax_rates'] = item.get('tax_rates')
                if item['tax_rates'] is not None:
                    assert type(item['tax_rates']) is list
                    assert all(type(tr) is str for tr in item['tax_rates'])
                item['metadata'] = item.get('metadata')
                if item['metadata'] is not None:
                    assert type(item['metadata']) is dict
            assert type(enable_incomplete_payments) is bool
            assert payment_behavior in ('allow_incomplete',
                                        'error_if_incomplete')
        except AssertionError:
            raise UserError(400, 'Bad request')

        if len(items) != 1:
            raise UserError(500, 'Not implemented')

        Customer._api_retrieve(customer)  # to return 404 if not existant
        for item in items:
            Plan._api_retrieve(item['plan'])  # to return 404 if not existant
            # To return 404 if not existant:
            if item['tax_rates'] is not None:
                [TaxRate._api_retrieve(tr) for tr in item['tax_rates']]
        # To return 404 if not existant:
        if default_tax_rates is not None:
            default_tax_rates = [TaxRate._api_retrieve(tr)
                                 for tr in default_tax_rates]

        # All exceptions must be raised before this point.
        super().__init__()

        self.customer = customer
        self.metadata = metadata or {}
        self.tax_percent = tax_percent
        self.default_tax_rates = default_tax_rates
        self.application_fee_percent = None
        self.cancel_at_period_end = False
        self.cancel_at = None
        self.canceled_at = None
        self.discount = None
        self.ended_at = None
        self.quantity = items[0]['quantity']
        self.status = 'incomplete'
        self.trial_end = trial_end
        self.trial_start = None
        self.trial_period_days = trial_period_days
        self.latest_invoice = None
        self.start_date = backdate_start_date or int(time.time())
        self.billing_cycle_anchor = billing_cycle_anchor
        self._enable_incomplete_payments = (
            enable_incomplete_payments and
            payment_behavior != 'error_if_incomplete')

        self.items = List('/v1/subscription_items?subscription=' + self.id)
        self.items._list.append(
            SubscriptionItem(
                subscription=self.id,
                plan=items[0]['plan'],
                quantity=items[0]['quantity'],
                metadata=items[0]['metadata'],
                tax_rates=items[0]['tax_rates']))

        create_an_invoice = \
            self.trial_end is None and self.trial_period_days is None
        if create_an_invoice:
            self._create_invoice()

        redis_master.set(self._store_key(), pickle.dumps(self))

        schedule_webhook(Event('customer.subscription.created', self))

    @property
    def plan(self):
        return self.items._list[0].plan

    @property
    def current_period_start(self):
        return self.items._list[0]._current_period()['start']

    @property
    def current_period_end(self):
        return self.items._list[0]._current_period()['end']

    def _create_invoice(self):
        pending_items = [ii for ii in InvoiceItem._api_list_all(
            None, customer=self.customer, limit=99)._list
            if ii.invoice is None]

        for si in self.items._list:
            pending_items.append(si)

        # Create associated invoice
        invoice = Invoice(
            customer=self.customer,
            subscription=self.id,
            items=pending_items,
            tax_percent=self.tax_percent,
            default_tax_rates=[tr.id
                               for tr in (self.default_tax_rates or [])],
            date=self.current_period_start)
        invoice._finalize()
        if invoice.status != 'paid':  # 0 € invoices are already 'paid'
            Invoice._api_pay_invoice(invoice.id)

        if invoice.status == 'paid':
            self.status = 'active'
        elif invoice.charge:
            if invoice.charge.status == 'failed':
                if self.status != 'incomplete':
                    self._on_recurring_payment_failure(invoice)
            # If source is SEPA, subscription starts `active` (even with
            # `enable_incomplete_payments`), then is canceled later if the
            # payment fails:
            if (invoice.charge.status == 'pending' and
                    PaymentMethod._api_retrieve(
                        invoice.charge.payment_method).type == 'sepa_debit'):
                self.status = 'active'

    def _on_initial_payment_success(self, invoice):
        self.status = 'active'

    def _on_initial_payment_failure_now(self, invoice):
        if not self._enable_incomplete_payments:
            super()._api_delete(self.id)
            raise UserError(402, invoice.charge.failure_message,
                            {'code': invoice.charge.failure_code})

    def _on_initial_payment_failure_later(self, invoice):
        Subscription._api_delete(self.id)

    def _on_initial_payment_voided(self, invoice):
        if self._enable_incomplete_payments:
            self.status = 'incomplete_expired'
        else:
            self.status = 'canceled'

    def _on_recurring_payment_failure(self, invoice):
        # If source is SEPA, any payment failure at creation or upgrade cancels
        # the subscription:
        if (invoice.charge and PaymentMethod._api_retrieve(
                invoice.charge.payment_method).type == 'sepa_debit'):
            return Subscription._api_delete(self.id)

        self.status = 'past_due'

    def _update(self, metadata=None, items=None, trial_end=None,
                default_tax_rates=None, tax_percent=None,
                plan=None, quantity=None,  # legacy support
                prorate=None, proration_date=None, cancel_at_period_end=None,
                cancel_at=None,
                # Currently unimplemented, only False works as expected:
                enable_incomplete_payments=False):

        # Legacy support (stripe-php still uses these parameters instead of
        # providing `items: [...]`):
        if items is None and plan is not None:
            items = [{'plan': plan, 'quantity': quantity}]

        trial_end = try_convert_to_int(trial_end)
        tax_percent = try_convert_to_float(tax_percent)
        prorate = try_convert_to_bool(prorate)
        proration_date = try_convert_to_int(proration_date)
        cancel_at_period_end = try_convert_to_bool(cancel_at_period_end)
        cancel_at = try_convert_to_int(cancel_at)

        try:
            if trial_end is not None:
                if trial_end == 'now':
                    trial_end = int(time.time())
                assert type(trial_end) is int
                assert trial_end > 1500000000
            if tax_percent is not None:
                assert default_tax_rates is None
                assert type(tax_percent) is float
                assert tax_percent >= 0 and tax_percent <= 100
            if default_tax_rates is not None:
                assert tax_percent is None
                assert type(default_tax_rates) is list
                assert all(type(txr) is str and txr.startswith('txr_')
                           for txr in default_tax_rates)
            if prorate is not None:
                assert type(prorate) is bool
            if proration_date is not None:
                assert type(proration_date) is int
                assert proration_date > 1500000000
            if cancel_at_period_end is not None:
                assert type(cancel_at_period_end) is bool
            if cancel_at is not None:
                assert type(cancel_at) is int
                assert cancel_at > 1500000000
            if items is not None:
                assert type(items) is list
                for item in items:
                    id = item.get('id')
                    if id is not None:
                        assert type(id) is str and id.startswith('si_')
                    if item.get('quantity') is not None:
                        item['quantity'] = try_convert_to_int(item['quantity'])
                        assert type(item['quantity']) is int
                        assert item['quantity'] > 0
                    else:
                        item['quantity'] = 1
                    item['tax_rates'] = item.get('tax_rates')
                    if item['tax_rates'] is not None:
                        assert type(item['tax_rates']) is list
                        assert all(type(tr) is str for tr in item['tax_rates'])
                    item['metadata'] = item.get('metadata')
                    if item['metadata'] is not None:
                        assert type(item['metadata']) is dict
        except AssertionError:
            raise UserError(400, 'Bad request')

        old_plan = self.plan
        if items is not None:
            if len(items) != 1:
                raise UserError(500, 'Not implemented')

            # If no plan specified in update request, we stay on the current
            # one
            if not items[0].get('plan'):
                items[0]['plan'] = self.plan.id

            # To return 404 if not existant:
            Plan._api_retrieve(items[0]['plan'])

            # To return 404 if not existant:
            if items[0]['tax_rates'] is not None:
                [TaxRate._api_retrieve(tr) for tr in items[0]['tax_rates']]

            self.quantity = items[0]['quantity']

            if (self.items._list[0].plan.id != items[0]['plan'] or
                    self.items._list[0].quantity != items[0]['quantity']):
                self.items = List('/v1/subscription_items?subscription=' +
                                  self.id)
                item = SubscriptionItem(subscription=self.id,
                                        plan=items[0]['plan'],
                                        quantity=items[0]['quantity'],
                                        metadata=items[0]['metadata'],
                                        tax_rates=items[0]['tax_rates'])
                self.items._list.append(item)

                # Create unused time pending item.
                # Get previous invoice for this subscription and customer, and
                # deduce what is already paid:
                # TODO: Better not to use limit, but take date into account
                previous = Invoice._api_list_all(None, customer=self.customer,
                                                 subscription=self.id,
                                                 limit=99)
                for previous_invoice in previous._list:
                    previous_tax_rates = [tr.id for tr in (
                        previous_invoice.lines._list[0].tax_rates or [])]
                    InvoiceItem(amount=- previous_invoice.subtotal,
                                currency=previous_invoice.currency,
                                proration=True,
                                description='Unused time',
                                subscription=self.id,
                                plan=old_plan.id,
                                tax_rates=previous_tax_rates,
                                customer=self.customer)

            elif self.items._list[0].tax_rates != items[0]['tax_rates']:
                self.items = List('/v1/subscription_items?subscription=' +
                                  self.id)
                item = SubscriptionItem(subscription=self.id,
                                        plan=items[0]['plan'],
                                        quantity=items[0]['quantity'],
                                        tax_rates=items[0]['tax_rates'])
                self.items._list.append(item)

        if tax_percent is not None:
            self.tax_percent = tax_percent
        if default_tax_rates is not None:
            self.default_tax_rates = [TaxRate._api_retrieve(tr)
                                      for tr in default_tax_rates]

        if trial_end is not None:
            self.trial_end = trial_end

        if cancel_at_period_end is not None:
            self.cancel_at_period_end = cancel_at_period_end

        if cancel_at is not None:
            self.cancel_at = cancel_at

        # If the subscription is updated to a more expensive plan, an invoice
        # is not automatically generated. To achieve that, an invoice has to
        # be manually created using the POST /invoices route.
        create_an_invoice = self.plan.billing_scheme == 'per_unit' and (
            self.plan.interval != old_plan.interval or
            self.plan.interval_count != old_plan.interval_count)
        if create_an_invoice:
            self._create_invoice()

    @classmethod
    def _api_delete(cls, id):
        obj = Subscription._api_retrieve(id)
        obj.ended_at = int(time.time())
        obj.status = 'canceled'
        schedule_webhook(Event('customer.subscription.deleted', obj))
        return obj

    @classmethod
    def _api_list_all(cls, url, customer=None, status=None, limit=None,
                      starting_after=None):
        try:
            if customer is not None:
                assert type(customer) is str and customer.startswith('cus_')
            if status is not None:
                assert status in ('all', 'incomplete', 'incomplete_expired',
                                  'trialing', 'active', 'past_due', 'unpaid',
                                  'canceled')
        except AssertionError:
            raise UserError(400, 'Bad request')

        li = super(Subscription,
                   cls)._api_list_all(url, limit=limit,
                                      starting_after=starting_after)
        if status is None:
            li._list = [sub for sub in li._list if sub.status not in
                        ('canceled', 'incomplete_expired')]
        elif status != 'all':
            li._list = [sub for sub in li._list if sub.status == status]
        if customer is not None:
            Customer._api_retrieve(customer)  # to return 404 if not existant
            li._list = [sub for sub in li._list if sub.customer == customer]
        return li


class SubscriptionItem(StripeObject):
    object = 'subscription_item'
    _id_prefix = 'si_'

    def __init__(self, subscription=None, plan=None, quantity=1,
                 tax_rates=None, metadata=None, **kwargs):
        if kwargs:
            raise UserError(400, 'Unexpected ' + ', '.join(kwargs.keys()))

        quantity = try_convert_to_int(quantity)
        try:
            if subscription is not None:
                assert type(subscription) is str
                assert subscription.startswith('sub_')
            assert type(plan) is str
            assert type(quantity) is int and quantity > 0
            if tax_rates is not None:
                assert type(tax_rates) is list
                assert all(type(tr) is str for tr in tax_rates)
        except AssertionError:
            raise UserError(400, 'Bad request')

        plan = Plan._api_retrieve(plan)  # to return 404 if not existant
        # To return 404 if not existant:
        if tax_rates is not None:
            tax_rates = [TaxRate._api_retrieve(tr) for tr in tax_rates]

        # All exceptions must be raised before this point.
        super().__init__()

        self.plan = plan
        self.quantity = quantity
        self.tax_rates = tax_rates or []
        self.metadata = metadata or {}

        self._subscription = subscription

<<<<<<< HEAD
        redis_master.set(self._store_key(), pickle.dumps(self))
=======
    def _current_period(self):
        if self._subscription:
            obj = Subscription._api_retrieve(self._subscription).start_date
            start_date = obj
        else:
            start_date = int(time.time())

        end_date = datetime.fromtimestamp(start_date)
        if self.plan.interval == 'day':
            end_date += timedelta(days=1)
        elif self.plan.interval == 'week':
            end_date += timedelta(days=7)
        elif self.plan.interval == 'month':
            end_date += relativedelta(months=1)
        elif self.plan.interval == 'year':
            end_date += relativedelta(years=1)

        return dict(start=start_date, end=int(end_date.timestamp()))
>>>>>>> 0fcae1a6

    def _calculate_amount(self):
        if self.plan.billing_scheme == 'per_unit':
            return self.plan.amount * self.quantity

        if self.plan.tiers_mode == 'volume':
            index = next(
                (i for i, t in enumerate(self.plan.tiers)
                    if t['up_to'] == 'inf'
                    or self.quantity <= int(t['up_to'])))
            return self._calculate_amount_in_tier(
                self.quantity, index)

        if self.plan.tiers_mode == 'graduated':
            quantity = self.quantity
            amount = 0

            tier_from = -1
            for i, t in enumerate(self.plan.tiers):
                tier_from += 1
                if quantity <= 0 or tier_from > quantity:
                    break

                amount += self._calculate_amount_in_tier(
                    quantity - tier_from, i)

                if t['up_to'] == 'inf':
                    quantity = 0
                else:
                    up_to = int(t['up_to'])
                    quantity -= up_to
                    tier_from = up_to

            return amount

        return 0

    def _calculate_amount_in_tier(self, quantity, index):
        t = self.plan.tiers[index]
        return int(t['unit_amount']) * quantity + int(t['flat_amount'])


class TaxId(StripeObject):
    object = 'tax_id'
    _id_prefix = 'txi_'

    def __init__(self, country=None, customer=None, type=None, value=None,
                 **kwargs):
        if kwargs:
            raise UserError(400, 'Unexpected ' + ', '.join(kwargs.keys()))

        try:
            assert _type(customer) is str
            assert customer.startswith('cus_')
            assert type in ('eu_vat', 'nz_gst', 'au_abn')
            assert _type(value) is str and len(value) > 10
            if country is None:
                country = value[0:2]
            assert _type(country) is str
        except AssertionError:
            raise UserError(400, 'Bad request')

        Customer._api_retrieve(customer)  # to return 404 if not existant

        # All exceptions must be raised before this point.
        super().__init__()

        self.country = country
        self.customer = customer
        self.type = type
        self.value = value

        self.verification = {'status': 'verified',
                             'verified_name': '',
                             'verified_address': ''}
        # Test values from
        # https://stripe.com/docs/billing/testing#customer-tax-id-verfication
        if '111111111' in value:
            self.verification['status'] = 'unverified'
        elif '222222222' in value:
            self.verification['status'] = 'pending'

        redis_master.set(self._store_key(), pickle.dumps(self))


class TaxRate(StripeObject):
    object = 'tax_rate'
    _id_prefix = 'txr_'

    def __init__(self, display_name=None, inclusive=None, percentage=None,
                 active=True, description=None, jurisdiction=None,
                 metadata=None, **kwargs):
        if kwargs:
            raise UserError(400, 'Unexpected ' + ', '.join(kwargs.keys()))

        inclusive = try_convert_to_bool(inclusive)
        percentage = try_convert_to_float(percentage)
        active = try_convert_to_bool(active)
        try:
            assert type(display_name) is str and display_name
            assert type(inclusive) is bool
            assert type(percentage) is float
            assert type(active) is bool
            assert percentage >= 0 and percentage <= 100
            assert description is None or type(description) is str
            assert jurisdiction is None or type(jurisdiction) is str
        except AssertionError:
            raise UserError(400, 'Bad request')

        # All exceptions must be raised before this point.
        super().__init__()

        self.display_name = display_name
        self.inclusive = inclusive
        self.percentage = percentage
        self.active = active
        self.description = description
        self.jurisdiction = jurisdiction
        self.metadata = metadata or {}

        redis_master.set(self._store_key(), pickle.dumps(self))

    def _tax_amount(self, amount):
        return {'amount': int(amount * self.percentage / 100.0),
                'inclusive': self.inclusive,
                'tax_rate': self.id}


class Token(StripeObject):
    object = 'token'
    _id_prefix = 'tok_'

    def __init__(self, card=None, customer=None, **kwargs):
        if kwargs:
            raise UserError(400, 'Unexpected ' + ', '.join(kwargs.keys()))

        try:
            assert type(card) is dict
            if customer is not None:
                assert type(customer) is str and customer.startswith('cus_')
        except AssertionError:
            raise UserError(400, 'Bad request')

        # If this raises, abort and don't create the token
        card['object'] = 'card'
        card_obj = Card(source=card)
        if customer is not None:
            card_obj.customer = customer

        # All exceptions must be raised before this point.
        super().__init__()

        self.type = 'card'
        self.card = card_obj

        redis_master.set(self._store_key(), pickle.dumps(self))


class IssuingCardholder(StripeObject):
    object = 'issuing.cardholder'
    _id_prefix = 'ich_'

    def __init__(self, name=None, status=None, billing=None, type=None,
                 metadata=None, email=None, phone_number=None, **kwargs):
        if kwargs:
            raise UserError(400, 'Unexpected ' + ', '.join(kwargs.keys()))

        try:
            if name is not None:
                assert _type(name) is str
            if status is not None:
                assert _type(status) is str and status in ["active", "inactive", "blocked"]
            if billing is not None:
                assert _type(billing) is dict
                assert _type(billing['address']) is dict
                assert set(billing['address'].keys()).issubset({
                    'city', 'country', 'line1', 'line2', 'postal_code',
                    'state'})
                assert all(_type(f) is str for f in billing['address'].values())
            if metadata is not None:
                assert _type(metadata) is dict
            if email is not None:
                assert _type(email) is str
            if phone_number is not None:
                assert _type(phone_number) is str
        except AssertionError:
            print(json.dumps({
                'email': email,
                'phone': phone_number,
                'name': name,
                'status': status,
                'billing': billing,
                'type': type,
                'metadata': metadata
            }, indent=2))
            raise UserError(400, "Bad request")

        super().__init__()

        self.name = name
        self.status = status
        self.type = type
        self.metadata = metadata
        self.email = email
        self.phone_number = phone_number
        self.billing = billing

        redis_master.set(self._store_key(), pickle.dumps(self))

    @classmethod
    def _api_list_all(cls, url, limit=None, email=None, phone_number=None, **kwargs):
        if kwargs:
            raise UserError(400, 'Unexpected ' + ', '.join(kwargs.keys()))

        li = List(url, limit=limit)
        if email is None and phone_number is None:
            li._list = fetch_all(cls.object + ':*')
        elif phone_number is not None and email is None:
            li._list = list(filter(lambda x: x.phone_number == phone_number, fetch_all(cls.object + ':*')))
        elif phone_number is None and email is not None:
            li._list = list(filter(lambda x: x.email == email, fetch_all(cls.object + ':*')))
        else:
            li._list = list(filter(lambda x: x.email == email and x.phone_number == phone_number, fetch_all(cls.object + ':*')))
        return li


class IssuingCard(StripeObject):
    object = 'issuing.card'
    _id_prefix = 'ic_'

    def __init__(self, cardholder=None, currency=None, metadata=None, status=None, type=None):
        try:
            assert _type(cardholder) is str and cardholder
            assert _type(currency) is str and currency
            if metadata is not None:
                assert _type(metadata) is dict
            if status is not None:
                assert _type(status) is str and status in ["active", "inactive", "blocked"]
            assert _type(type) is str and type in ['physical', 'virtual']

        except AssertionError:
            raise UserError(400, 'Bad request')

        cardholder_object = pickle.loads(redis_slave.get(f"{IssuingCardholder.object}:{cardholder}"))
        if cardholder is None:
            raise UserError(400, f"No cardholder matching ID: {cardholder}")

        super().__init__()

        self.type = type
        self.metadata = metadata
        self.currency = currency
        self.cardholder = cardholder_object
        self.status = status
        self.number = '4242424242424242'
        self.last4 = self.number[-4:]
        self.exp_month = 7
        self.exp_year = 2024
        self.cvc = '010'

        redis_master.set(self._store_key(), pickle.dumps(self))<|MERGE_RESOLUTION|>--- conflicted
+++ resolved
@@ -131,11 +131,7 @@
 
     @classmethod
     def _api_retrieve(cls, id):
-<<<<<<< HEAD
-        obj = pickle.loads(redis_slave.get(cls.object + ':' + id))
-=======
         obj = store.get(cls.object + ':' + id)
->>>>>>> 0fcae1a6
 
         if obj is None:
             raise UserError(404, 'Not Found')
@@ -160,15 +156,10 @@
     def _api_list_all(cls, url, limit=None, starting_after=None, **kwargs):
         if kwargs:
             raise UserError(400, 'Unexpected ' + ', '.join(kwargs.keys()))
-<<<<<<< HEAD
-        li = List(url, limit=limit)
-        li._list = fetch_all(cls.object + ':*')
-=======
 
         li = List(url, limit=limit, starting_after=starting_after)
         li._list = [value for key, value in store.items()
                     if key.startswith(cls.object + ':')]
->>>>>>> 0fcae1a6
         return li
 
     def _update(self, **data):
@@ -454,12 +445,7 @@
 
     def __init__(self, amount=None, currency=None, description=None,
                  metadata=None, customer=None, source=None, capture=True,
-<<<<<<< HEAD
-                 destination=None, statement_descriptor_suffix=None,
-                 transfer_group=None,
-=======
                  statement_descriptor=None,
->>>>>>> 0fcae1a6
                  **kwargs):
         if kwargs:
             logger = logging.getLogger('localstripe.resources.Charge')
@@ -1168,16 +1154,10 @@
         self._draft = True
         self._voided = False
 
-<<<<<<< HEAD
-        redis_master.set(self._store_key(), pickle.dumps(self))
-
-        if not simulation:
-=======
         if not simulation and not upcoming:
             if subscription is not None:
                 subscription_obj.latest_invoice = self.id
 
->>>>>>> 0fcae1a6
             schedule_webhook(Event('invoice.created', self))
 
     @property
@@ -2460,9 +2440,6 @@
         if self.amount is None:
             self.amount = charge_obj.amount
 
-<<<<<<< HEAD
-        redis_master.set(self._store_key(), pickle.dumps(self))
-=======
         if self.status == 'succeeded':
             txn = BalanceTransaction(amount=-self.amount,
                                      currency=self.currency,
@@ -2471,7 +2448,6 @@
                                      reporting_category='refund',
                                      source=self.id, type='refund')
             self.balance_transaction = txn.id
->>>>>>> 0fcae1a6
 
     @classmethod
     def _api_list_all(cls, url, charge=None, limit=None, starting_after=None):
@@ -3131,9 +3107,6 @@
 
         self._subscription = subscription
 
-<<<<<<< HEAD
-        redis_master.set(self._store_key(), pickle.dumps(self))
-=======
     def _current_period(self):
         if self._subscription:
             obj = Subscription._api_retrieve(self._subscription).start_date
@@ -3152,7 +3125,6 @@
             end_date += relativedelta(years=1)
 
         return dict(start=start_date, end=int(end_date.timestamp()))
->>>>>>> 0fcae1a6
 
     def _calculate_amount(self):
         if self.plan.billing_scheme == 'per_unit':

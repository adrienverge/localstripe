# -*- coding: utf-8 -*-
# Copyright 2017 Adrien Vergé
#
# This program is free software: you can redistribute it and/or modify
# it under the terms of the GNU General Public License as published by
# the Free Software Foundation, either version 3 of the License, or
# (at your option) any later version.
#
# This program is distributed in the hope that it will be useful,
# but WITHOUT ANY WARRANTY; without even the implied warranty of
# MERCHANTABILITY or FITNESS FOR A PARTICULAR PURPOSE.  See the
# GNU General Public License for more details.
#
# You should have received a copy of the GNU General Public License
# along with this program.  If not, see <http://www.gnu.org/licenses/>.

import argparse
import base64
import json
import logging
import os.path
import re
import socket

from aiohttp import web

<<<<<<< HEAD
from .resources import Charge, Coupon, Customer, \
                       Event, Invoice, InvoiceItem, PaymentIntent, \
                       PaymentMethod, Plan, Product, Refund, SetupIntent, \
                       Source, Subscription, SubscriptionItem, TaxRate, \
                       Token, IssuingCardholder, IssuingCard, extra_apis, redis_master, redis_slave
=======
from .resources import BalanceTransaction, Charge, Coupon, Customer, Event, \
    Invoice, InvoiceItem, PaymentIntent, PaymentMethod, Payout, Plan, \
    Product, Refund, SetupIntent, Source, Subscription, SubscriptionItem, \
    TaxRate, Token, extra_apis, store
>>>>>>> 0fcae1a6
from .errors import UserError
from .webhooks import register_webhook


def json_response(*args, **kwargs):
    return web.json_response(
        *args,
        dumps=lambda x: json.dumps(x, indent=2, sort_keys=True) + '\n',
        **kwargs)


async def add_cors_headers(request, response):
    origin = request.headers.get('Origin')
    if origin:
        response.headers['Access-Control-Allow-Origin'] = origin
        response.headers['Access-Control-Allow-Headers'] = \
            'Content-Type, Accept'
        response.headers['Access-Control-Allow-Methods'] = \
            'GET, POST, OPTIONS, DELETE'


@web.middleware
async def error_middleware(request, handler):
    try:
        return await handler(request)
    except UserError as e:
        return e.to_response()


async def get_post_data(request, remove_auth=True):
    try:
        data = await request.json()
    except json.decoder.JSONDecodeError:
        data = await request.post()
        if data:
            data = unflatten_data(data)

    if data and remove_auth:
        # Remove auth-related properties:
        if 'key' in data:
            del data['key']
        if 'payment_user_agent' in data:
            del data['payment_user_agent']
        if 'referrer' in data:
            del data['referrer']

    return data


# Try to decode values like
#    curl -d card[cvc]=123 -d subscription_items[0][plan]=pro-yearly
def unflatten_data(multidict):
    # Transform `{'attributes[]': 'size', 'attributes[]': 'gender'}` into
    # `{'attributes': ['size', 'gender']}`
    def handle_multiple_keys(multidict):
        data = dict()
        for k in multidict.keys():
            values = multidict.getall(k)
            values = [handle_multiple_keys(v) if hasattr(v, 'keys') else v
                      for v in values]
            if len(k) > 2 and k.endswith('[]'):
                k = k[:-2]
            else:
                values = values[0]
            data[k] = values
        return data

    data = handle_multiple_keys(multidict)

    def make_tree(data):
        for k, v in list(data.items()):
            r = re.search(r'^([^\[]+)\[([^\[]+)\](.*)$', k)
            if r:
                k0 = r.group(1)
                k1 = r.group(2) + r.group(3)
                data[k0] = data.get(k0, {})
                data[k0][k1] = v
                data[k0] = make_tree(data[k0])
                del data[k]
        return data

    data = make_tree(data)

    # Transform `{'items': {'0': {'plan': 'pro-yearly'}}}` into
    # `{'items': [{'plan': 'pro-yearly'}]}`
    def transform_lists(data):
        if (len(data) > 0 and
                all([re.match(r'^[0-9]+$', k) for k in data.keys()])):
            new_data = [(int(k), v) for k, v in data.items()]
            new_data.sort(key=lambda k: int(k[0]))
            data = []
            for k, v in sorted(new_data, key=lambda k: int(k[0])):
                if type(v) is dict:
                    data.append(transform_lists(v))
                else:
                    data.append(v)
            return data
        else:
            for k in data.keys():
                if type(data[k]) is dict:
                    data[k] = transform_lists(data[k])
            return data

    data = transform_lists(data)

    return data


def get_api_key(request):
    header = request.headers.get('Authorization', '').split(' ')
    if len(header) != 2:
        return

    if header[0] == 'Basic':
        api_key = base64.b64decode(header[1].encode('utf-8')).decode('utf-8')
        api_key = api_key.split(':')[0]
    elif header[0] == 'Bearer':
        api_key = header[1]

    if (api_key.startswith('sk_') or api_key.startswith('pk_')) and len(api_key) > 5:
        return api_key


@web.middleware
async def auth_middleware(request, handler):
    if request.path.startswith('/js.stripe.com/'):
        is_auth = True

    elif request.path.startswith('/_config/'):
        is_auth = True

    else:
        # There are exceptions (for example POST /v1/tokens, POST /v1/sources)
        # where authentication can be done using the public key (passed as
        # `key` in POST data) instead of the private key.
        accept_key_in_post_data = (
            request.method == 'POST' and
            any(re.match(pattern, request.path) for pattern in (
                r'^/v1/tokens$',
                r'^/v1/sources$',
                r'^/v1/payment_intents/\w+/_authenticate\b',
                r'^/v1/setup_intents/\w+/confirm$',
                r'^/v1/setup_intents/\w+/cancel$',
            )))

        is_auth = get_api_key(request) is not None

        if request.method == 'POST':
            data = await get_post_data(request, remove_auth=False)
        else:
            data = unflatten_data(request.query)

        if not is_auth and accept_key_in_post_data:
            if ('key' in data and type(data['key']) == str and
                    data['key'].startswith('pk_')):
                is_auth = True

    if not is_auth:
        raise UserError(401, 'Unauthorized')

    return await handler(request)


@web.middleware
async def save_store_middleware(request, handler):
    try:
        return await handler(request)
    finally:
        if request.method in ('PUT', 'POST', 'DELETE'):
            store.dump_to_disk()


app = web.Application(middlewares=[error_middleware, auth_middleware,
                                   save_store_middleware])
app.on_response_prepare.append(add_cors_headers)


def api_create(cls, url):
    async def f(request):
        data = await get_post_data(request)
        data = data or {}
        expand = data.pop('expand', None)
        try:
            print(f"Incoming request for url: {url} \n {json.dumps(data, indent=2)}")
            response = json_response(cls._api_create(**data)._export(expand=expand))
        except UserError as e:
            raise e
        return response
    return f


def api_retrieve(cls, url):
    def f(request):
        id = request.match_info['id']
        data = unflatten_data(request.query)
        expand = data.pop('expand', None)
        return json_response(cls._api_retrieve(id)._export(expand=expand))
    return f


def api_update(cls, url):
    async def f(request):
        id = request.match_info['id']
        data = await get_post_data(request)
        if not data:
            raise UserError(400, 'Bad request')
        expand = data.pop('expand', None)
        return json_response(cls._api_update(id, **data)._export(
            expand=expand))
    return f


def api_delete(cls, url):
    def f(request):
        id = request.match_info['id']
        ret = cls._api_delete(id)
        return json_response(ret if isinstance(ret, dict) else ret._export())
    return f


def api_list_all(cls, url):
    def f(request):
        data = unflatten_data(request.query)
        expand = data.pop('expand', None)
        return json_response(cls._api_list_all(url, **data)
                             ._export(expand=expand))
    return f


def api_extra(func, url):
    async def f(request):
        data = await get_post_data(request) or {}
        data.update(unflatten_data(request.query) or {})
        if 'id' in request.match_info:
            data['id'] = request.match_info['id']
        if 'source_id' in request.match_info:
            data['source_id'] = request.match_info['source_id']
        if 'subscription_id' in request.match_info:
            data['subscription_id'] = request.match_info['subscription_id']
        expand = data.pop('expand', None)
        return json_response(func(**data)._export(expand=expand))
    return f


# Extra routes must be added *before* regular routes, because otherwise
# `/invoices/upcoming` would fall into `/invoices/{id}`.
for method, url, func in extra_apis:
    app.router.add_route(method, url, api_extra(func, url))


for cls in (BalanceTransaction, Charge, Coupon, Customer, Event, Invoice,
            InvoiceItem, PaymentIntent, PaymentMethod, Payout, Plan, Product,
            Refund, SetupIntent, Source, Subscription, SubscriptionItem,
            TaxRate, Token):
    for method, url, func in (
            ('POST', '/v1/' + cls.object + 's', api_create),
            ('GET', '/v1/' + cls.object + 's/{id}', api_retrieve),
            ('POST', '/v1/' + cls.object + 's/{id}', api_update),
            ('DELETE', '/v1/' + cls.object + 's/{id}', api_delete),
            ('GET', '/v1/' + cls.object + 's', api_list_all)):
        app.router.add_route(method, url, func(cls, url))

# Issuing Support
for cls in (IssuingCardholder, IssuingCard):
    for method, url, func in (
            ('POST', '/v1/' + cls.object.replace('.', '/') + 's', api_create),
            ('GET', '/v1/' + cls.object.replace('.', '/') + 's/{id}', api_retrieve),
            ('POST', '/v1/' + cls.object.replace('.', '/') + 's/{id}', api_update),
            ('DELETE', '/v1/' + cls.object.replace('.', '/') + 's/{id}', api_delete),
            ('GET', '/v1/' + cls.object.replace('.', '/') + 's', api_list_all)):
        app.router.add_route(method, url, func(cls, url))



def localstripe_js(request):
    path = os.path.dirname(os.path.realpath(__file__)) + '/localstripe-v3.js'
    with open(path) as f:
        return web.Response(text=f.read(),
                            content_type='application/javascript')


app.router.add_get('/js.stripe.com/v3/', localstripe_js)


async def config_webhook(request):
    id = request.match_info['id']
    data = await get_post_data(request) or {}
    url = data.get('url', None)
    secret = data.get('secret', None)
    events = data.get('events', None)
    if not url or not secret or not url.startswith('http'):
        raise UserError(400, 'Bad request')
    if events is not None and type(events) is not list:
        raise UserError(400, 'Bad request')
    register_webhook(id, url, secret, events)
    return web.Response()


async def flush_store(request):
    # store.clear()
    redis_master.flushall()
    return web.Response()


app.router.add_post('/_config/webhooks/{id}', config_webhook)
app.router.add_delete('/_config/data', flush_store)


def start():
    parser = argparse.ArgumentParser()
    parser.add_argument('--port', type=int, default=8420)
    parser.add_argument('--from-scratch', action='store_true')
    args = parser.parse_args()

    if args.from_scratch:
        redis_master.flushall(asynchronous=False)

    # Listen on both IPv4 and IPv6
    sock = socket.socket(socket.AF_INET6, socket.SOCK_STREAM)
    sock.setsockopt(socket.SOL_SOCKET, socket.SO_REUSEADDR, 1)
    sock.bind(('::', args.port))

    logger = logging.getLogger('aiohttp.access')
    logger.setLevel(logging.DEBUG)
    logger.addHandler(logging.StreamHandler())

    web.run_app(app, sock=sock, access_log=logger)


if __name__ == '__main__':
    start()<|MERGE_RESOLUTION|>--- conflicted
+++ resolved
@@ -24,18 +24,10 @@
 
 from aiohttp import web
 
-<<<<<<< HEAD
-from .resources import Charge, Coupon, Customer, \
-                       Event, Invoice, InvoiceItem, PaymentIntent, \
-                       PaymentMethod, Plan, Product, Refund, SetupIntent, \
-                       Source, Subscription, SubscriptionItem, TaxRate, \
-                       Token, IssuingCardholder, IssuingCard, extra_apis, redis_master, redis_slave
-=======
 from .resources import BalanceTransaction, Charge, Coupon, Customer, Event, \
     Invoice, InvoiceItem, PaymentIntent, PaymentMethod, Payout, Plan, \
     Product, Refund, SetupIntent, Source, Subscription, SubscriptionItem, \
     TaxRate, Token, extra_apis, store
->>>>>>> 0fcae1a6
 from .errors import UserError
 from .webhooks import register_webhook
 
